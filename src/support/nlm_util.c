/*
 * Copyright IBM Corporation, 2010
 *  Contributor: Aneesh Kumar K.v  <aneesh.kumar@linux.vnet.ibm.com>
 *
 * * --------------------------
 *
 * This program is free software; you can redistribute it and/or
 * modify it under the terms of the GNU Lesser General Public
 * License as published by the Free Software Foundation; either
 * version 3 of the License, or (at your option) any later version.
 *
 * This program is distributed in the hope that it will be useful,
 * but WITHOUT ANY WARRANTY; without even the implied warranty of
 * MERCHANTABILITY or FITNESS FOR A PARTICULAR PURPOSE.  See the GNU
 * Lesser General Public License for more details.
 *
 * You should have received a copy of the GNU Lesser General Public
 * License along with this library; if not, write to the Free Software
 * Foundation, Inc., 51 Franklin Street, Fifth Floor, Boston, MA  02110-1301  USA
 *
 *
 */

#ifdef HAVE_CONFIG_H
#include "config.h"
#endif

#ifdef _SOLARIS
#include "solaris_port.h"
#endif

#include <stdio.h>
#include <string.h>
#include <pthread.h>
#include <fcntl.h>
#include <sys/file.h>           /* for having FNDELAY */
#include "HashData.h"
#include "HashTable.h"
#ifdef _USE_GSSRPC
#include <gssrpc/types.h>
#include <gssrpc/rpc.h>
#include <gssrpc/auth.h>
#include <gssrpc/pmap_clnt.h>
#else
#include <rpc/types.h>
#include <rpc/rpc.h>
#include <rpc/auth.h>
#include <rpc/pmap_clnt.h>
#endif
#include <sys/time.h>
#include "log_macros.h"
#include "stuff_alloc.h"
#include "nfs23.h"
#include "nfs4.h"
#include "nfs_core.h"
#include "cache_inode.h"
#include "cache_content.h"
#include "nfs_exports.h"
#include "nfs_creds.h"
#include "nfs_tools.h"
#include "mount.h"
#include "nfs_proto_functions.h"
#include "nlm_util.h"
#include "nsm.h"
#include "nlm_async.h"

/*
 * nlm_lock_entry_t locking rule:
 * The value is always updated/read with nlm_lock_entry->lock held
 * If we have nlm_lock_list mutex held we can read it safely, because the
 * value is always updated while walking the list with nlm_lock_list_mutex held.
 * The updation happens as below:
 *  pthread_mutex_lock(nlm_lock_list_mutex)
 *  pthread_mutex_lock(nlm_entry->lock)
 *    update the nlm_entry value
 *  ........
 * The value is ref counted with nlm_lock_entry->ref_count so that a
 * parallel cancel/unlock won't endup freeing the datastructure. The last
 * release on the data structure ensure that it is freed.
 */
static struct glist_head nlm_lock_list;
static pthread_mutex_t nlm_lock_list_mutex;

/* nlm grace time tracking */
static struct timeval nlm_grace_tv;
#define NLM4_GRACE_PERIOD 10
/*
 * Time after which we should retry the granted
 * message request again
 */
#define NLM4_CLIENT_GRACE_PERIOD 3

const char *lock_result_str(int rc)
{
  switch(rc)
    {
      case NLM4_GRANTED:             return "NLM4_GRANTED";
      case NLM4_DENIED:              return "NLM4_DENIED";
      case NLM4_DENIED_NOLOCKS:      return "NLM4_DENIED_NOLOCKS";
      case NLM4_BLOCKED:             return "NLM4_BLOCKED";
      case NLM4_DENIED_GRACE_PERIOD: return "NLM4_DENIED_GRACE_PERIOD";
      case NLM4_DEADLCK:             return "NLM4_DEADLCK";
      case NLM4_ROFS:                return "NLM4_ROFS";
      case NLM4_STALE_FH:            return "NLM4_STALE_FH";
      case NLM4_FBIG:                return "NLM4_FBIG";
      case NLM4_FAILED:              return "NLM4_FAILED";
      default: return "Unknown";
    }
}

netobj *copy_netobj(netobj * dst, netobj * src)
{
    if(dst == NULL)
      return NULL;
    dst->n_len = 0;
    dst->n_bytes = (char *)Mem_Alloc(src->n_len);
    if(!dst->n_bytes)
      return NULL;
    dst->n_len = src->n_len;
    memcpy(dst->n_bytes, src->n_bytes, src->n_len);
    return dst;
}

void netobj_free(netobj * obj)
{
    if(obj->n_bytes)
        Mem_Free(obj->n_bytes);
}

static int netobj_compare(netobj * obj1, netobj * obj2)
{
    if(obj1->n_len != obj2->n_len)
        return 1;
    if(memcmp(obj1->n_bytes, obj2->n_bytes, obj1->n_len))
        return 1;
    return 0;
}

void netobj_to_string(netobj *obj, char *buffer, int maxlen)
{
  int left = maxlen, pos = 0;
  char *buf = buffer;
  buffer[0] = '\0';
  if (left < 10)
    return;
  buf += sprintf(buf, "%08x:", obj->n_len);
  left -= 9;
  while(left > 2 && pos < obj->n_len)
    {
      buf += sprintf(buf, "%02x", obj->n_bytes[pos]);
      left -= 2;
      pos++;
    }
}

static nlm_lock_entry_t *nlm4_lock_to_nlm_lock_entry(struct nlm4_lockargs *args)
{
    nlm_lock_entry_t *nlm_entry;
    int exclusive = args->exclusive;
    nlm4_lock *nlm_lock = &args->alock;

    nlm_entry = (nlm_lock_entry_t *) Mem_Calloc_Label(1, sizeof(nlm_lock_entry_t),
                                                      "nlm_lock_entry_t");
    if(!nlm_entry)
        return NULL;
    nlm_entry->caller_name = Str_Dup(nlm_lock->caller_name);
    if(!copy_netobj(&nlm_entry->fh, &nlm_lock->fh))
        goto err_out;
    if(!copy_netobj(&nlm_entry->oh, &nlm_lock->oh))
        goto err_out;
    if(!copy_netobj(&nlm_entry->cookie, &args->cookie))
        goto err_out;
    nlm_entry->svid = nlm_lock->svid;
    nlm_entry->start = nlm_lock->l_offset;
    nlm_entry->len = nlm_lock->l_len;
    nlm_entry->exclusive = exclusive;
    nlm_entry->ref_count = 0;
    pthread_mutex_init(&nlm_entry->lock, NULL);
    return nlm_entry;
err_out:
    Mem_Free(nlm_entry->caller_name);
    netobj_free(&nlm_entry->fh);
    netobj_free(&nlm_entry->oh);
    netobj_free(&nlm_entry->cookie);
    Mem_Free(nlm_entry);
    return NULL;
}

void nlm_lock_entry_to_nlm_holder(nlm_lock_entry_t * nlm_entry,
                                  struct nlm4_holder *holder)
{
    /*
     * Take the lock to make sure other threads don't update
     * nlm_entry contents in parallel
     */
    pthread_mutex_lock(&nlm_entry->lock);
    holder->exclusive = nlm_entry->exclusive;
    holder->oh = nlm_entry->oh;
    holder->svid = nlm_entry->svid;
    holder->l_offset = nlm_entry->start;
    holder->l_len = nlm_entry->len;
    pthread_mutex_unlock(&nlm_entry->lock);
}

int nlm_lock_entry_get_state(nlm_lock_entry_t * nlm_entry)
{
    int lck_state;
    pthread_mutex_lock(&nlm_entry->lock);
    lck_state = nlm_entry->state;
    pthread_mutex_unlock(&nlm_entry->lock);
    return lck_state;
}

static void nlm_lock_entry_inc_ref(nlm_lock_entry_t * nlm_entry)
{
    pthread_mutex_lock(&nlm_entry->lock);
    nlm_entry->ref_count++;
    pthread_mutex_unlock(&nlm_entry->lock);
}

void nlm_lock_entry_dec_ref(nlm_lock_entry_t * nlm_entry)
{
    int to_free = 0;
    pthread_mutex_lock(&nlm_entry->lock);
    nlm_entry->ref_count--;
    if(!nlm_entry->ref_count)
        {
            /*
             * We should already be removed from the lock_list
             * So we can free the lock_entry without any locking
             */
            to_free = 1;
        }
    pthread_mutex_unlock(&nlm_entry->lock);
    if(to_free)
        {
            LogFullDebug(COMPONENT_NLM,
                         "nlm_lock_entry_dec_ref nlm_entry %p pentry %p pclient %p",
                         nlm_entry, nlm_entry->pentry, nlm_entry->pclient);
            LogFullDebug(COMPONENT_NLM,
                         "nlm_lock_entry_dec_ref Freeing %p svid=%d start=%llx end=%llx %s",
                         nlm_entry, nlm_entry->svid,
                         (unsigned long long) nlm_entry->start, (unsigned long long) nlm_entry->len,
                         lock_result_str(nlm_entry->state));

<<<<<<< HEAD
            cache_inode_unpin_pentry(nlm_entry->pentry, nlm_entry->pclient, nlm_entry->ht);
            Mem_Free(nlm_entry->caller_name);
=======
	    /** @todo : Use SAL to manage state */
            //cache_inode_unpin_pentry(nlm_entry->pentry, nlm_entry->pclient, nlm_entry->ht);
            free(nlm_entry->caller_name);
>>>>>>> 7d825c78
            netobj_free(&nlm_entry->fh);
            netobj_free(&nlm_entry->oh);
            netobj_free(&nlm_entry->cookie);
            Mem_Free(nlm_entry);
        }
}

static nlm_lock_entry_t *get_nlm_overlapping_entry(struct nlm4_lock *nlm_lock,
                                                   int exclusive)
{
    int overlap = 0;
    struct glist_head *glist;
    nlm_lock_entry_t *nlm_entry = NULL;
    uint64_t nlm_entry_end, nlm_lock_end;

    glist_for_each(glist, &nlm_lock_list)
        {
            nlm_entry = glist_entry(glist, nlm_lock_entry_t, lock_list);

            LogFullDebug(COMPONENT_NLM,
                         "get_nlm_overlapping_entry Checking %p svid=%d start=%llx len=%llx",
                         nlm_entry, nlm_entry->svid,
                         (unsigned long long) nlm_entry->start, (unsigned long long) nlm_entry->len);

            if(netobj_compare(&nlm_entry->fh, &nlm_lock->fh))
                continue;

            if(nlm_entry->state != NLM4_GRANTED)
                continue;

            if(nlm_entry->len)
                nlm_entry_end = nlm_entry->start + nlm_entry->len;
            else
                nlm_entry_end = UINT64_MAX;

            if(nlm_lock->l_len)
                nlm_lock_end = nlm_lock->l_offset + nlm_lock->l_len;
            else
                nlm_lock_end = UINT64_MAX;

            if((nlm_entry_end > nlm_lock->l_offset) &&
               (nlm_lock_end > nlm_entry->start))
                {
                    /* lock overlaps see if we can allow */
                    if(nlm_entry->exclusive || exclusive)
                        {
                            overlap = 1;
                            break;
                        }
                }
        }

    if(!overlap)
        return NULL;

    nlm_lock_entry_inc_ref(nlm_entry);
    return nlm_entry;
}

nlm_lock_entry_t *nlm_overlapping_entry(struct nlm4_lock * nlm_lock, int exclusive)
{
    nlm_lock_entry_t *nlm_entry;

    pthread_mutex_lock(&nlm_lock_list_mutex);
    nlm_entry = get_nlm_overlapping_entry(nlm_lock, exclusive);
    pthread_mutex_unlock(&nlm_lock_list_mutex);

    return nlm_entry;
}

nlm_lock_entry_t *nlm_add_to_locklist(struct nlm4_lockargs * arg,
                cache_entry_t * pentry, cache_inode_client_t * pclient,
                fsal_op_context_t * pcontext)
{
    int allow = 1;
    int exclusive;
    struct glist_head *glist;
    struct nlm4_lock *nlm_lock;
    nlm_lock_entry_t *nlm_entry;
    uint64_t nlm_entry_end, nlm_lock_end;
    cache_inode_status_t pstatus;

    nlm_lock = &arg->alock;
    exclusive = arg->exclusive;
    pthread_mutex_lock(&nlm_lock_list_mutex);
    /*
     * First search for a blocked request. Client can ignore the blocked
     * request and keep sending us new lock request again and again. So if
     * we have a mapping blocked request return that
     */
    glist_for_each(glist, &nlm_lock_list)
        {
            nlm_entry = glist_entry(glist, nlm_lock_entry_t, lock_list);

            if(netobj_compare(&nlm_entry->fh, &nlm_lock->fh))
                continue;
            if(nlm_entry->state != NLM4_BLOCKED)
                continue;
            if(nlm_entry->start != nlm_lock->l_offset)
                continue;
            if(nlm_entry->len != nlm_lock->l_len)
                continue;
            if(nlm_entry->exclusive != exclusive)
                continue;
            /*
             * We have matched all atribute of the nlm4_lock.
             * Just return the nlm_entry with ref count inc
             */
            nlm_lock_entry_inc_ref(nlm_entry);
            pthread_mutex_unlock(&nlm_lock_list_mutex);
            LogFullDebug(COMPONENT_NLM,
                         "nlm_add_to_locklist Found blocked lock svid=%d %p svid=%d start=%llx len=%llx",
                         nlm_lock->svid, nlm_entry, nlm_entry->svid,
                         (unsigned long long) nlm_entry->start, (unsigned long long) nlm_entry->len);
            return nlm_entry;
        }

    glist_for_each(glist, &nlm_lock_list)
        {
            nlm_entry = glist_entry(glist, nlm_lock_entry_t, lock_list);

            if(netobj_compare(&nlm_entry->fh, &nlm_lock->fh))
                continue;

            if(nlm_entry->len)
                nlm_entry_end = nlm_entry->start + nlm_entry->len;
            else
                nlm_entry_end = UINT64_MAX;

            if(nlm_lock->l_len)
                nlm_lock_end = nlm_lock->l_offset + nlm_lock->l_len;
            else
                nlm_lock_end = UINT64_MAX;

            if((nlm_entry_end > nlm_lock->l_offset) &&
               (nlm_lock_end > nlm_entry->start))
                {
                    /* lock overlaps see if we can allow */
                    if(nlm_entry->exclusive || exclusive)
                        {
                            allow = 0;
                            break;
                        }
                }
        }
    nlm_entry = nlm4_lock_to_nlm_lock_entry(arg);
    if(!nlm_entry)
        goto error_out;

#if 0
    /* Pin the cache entry */
    pstatus = cache_inode_pin_pentry(pentry, pclient, pcontext);
    if(pstatus != CACHE_INODE_SUCCESS)
        goto free_nlm_entry;
#endif

    /* Store pentry and pclient for using during removal */
    nlm_entry->pentry = pentry;
    nlm_entry->pclient = pclient;
 
    LogFullDebug(COMPONENT_NLM,
                 "nlm_add_to_locklist nlm_entry %p pentry %p pclient %p",
                 nlm_entry, nlm_entry->pentry, nlm_entry->pclient);
    /*
     * Add nlm_entry to the lock list with
     * granted or blocked state. Since we haven't yet added
     * nlm_lock_entry to the lock list, no other threads can
     * find this lock entry. So no need to take the lock.
     */
    if(allow)
        {
            nlm_entry->state = NLM4_GRANTED;
        }
    else
        {
            nlm_entry->state = NLM4_BLOCKED;
        }
    LogFullDebug(COMPONENT_NLM,
                 "nlm_add_to_locklist Adding %p svid=%d start=%llx end=%llx %s",
                 nlm_entry, nlm_entry->svid,
                 (unsigned long long) nlm_entry->start, (unsigned long long) nlm_entry->len,
                 lock_result_str(nlm_entry->state));
    /*
     * +1 for being on the list
     * +1 for the refcount returned
     */
    nlm_entry->ref_count += 2;
    glist_add_tail(&nlm_lock_list, &nlm_entry->lock_list);

error_out:
    pthread_mutex_unlock(&nlm_lock_list_mutex);
    return nlm_entry;

free_nlm_entry:
    Mem_Free(nlm_entry->caller_name);
    netobj_free(&nlm_entry->fh);
    netobj_free(&nlm_entry->oh);
    netobj_free(&nlm_entry->cookie);
    Mem_Free(nlm_entry);
    nlm_entry = NULL;
    goto error_out;
}

static void do_nlm_remove_from_locklist(nlm_lock_entry_t * nlm_entry)
{
    /*
     * If some other thread is holding a reference to this nlm_lock_entry
     * don't free the structure. But drop from the lock list
     */
    glist_del(&nlm_entry->lock_list);

    pthread_mutex_lock(&nlm_entry->lock);
    nlm_entry->ref_count--;
    if(nlm_entry->ref_count)
        {
            pthread_mutex_unlock(&nlm_entry->lock);
            return;
        }
    pthread_mutex_unlock(&nlm_entry->lock);

    LogFullDebug(COMPONENT_NLM,
                 "do_nlm_remove_from_locklist nlm_entry %p pentry %p pclient %p",
                 nlm_entry, nlm_entry->pentry, nlm_entry->pclient);
    LogFullDebug(COMPONENT_NLM,
                 "do_nlm_remove_from_locklist Freeing %p svid=%d start=%llx end=%llx %s",
                 nlm_entry, nlm_entry->svid,
                 (unsigned long long) nlm_entry->start, (unsigned long long) nlm_entry->len,
                 lock_result_str(nlm_entry->state));

    /* Remove pinned cache's pentry */
    /** @todo Use SAL to manage state here */
    //cache_inode_unpin_pentry(nlm_entry->pentry, nlm_entry->pclient, nlm_entry->ht);

    /*
     * We have dropped ourself from the lock list. So other
     * thread won't be able to find this lock entry. And since
     * ref_count is 0 there is existing reference to the entry.
     * So update without lock held.
     */
    Mem_Free(nlm_entry->caller_name);
    netobj_free(&nlm_entry->fh);
    netobj_free(&nlm_entry->oh);
    netobj_free(&nlm_entry->cookie);
    Mem_Free(nlm_entry);
}

void nlm_remove_from_locklist(nlm_lock_entry_t * nlm_entry)
{
    pthread_mutex_lock(&nlm_lock_list_mutex);
    do_nlm_remove_from_locklist(nlm_entry);
    pthread_mutex_unlock(&nlm_lock_list_mutex);
}

static void nlm_init_locklist(void)
{
    init_glist(&nlm_lock_list);
    pthread_mutex_init(&nlm_lock_list_mutex, NULL);
}

nlm_lock_entry_t *nlm_find_lock_entry(struct nlm4_lock *nlm_lock,
                                      int exclusive, int state)
{
    nlm_lock_entry_t *nlm_entry;
    struct glist_head *glist;
    pthread_mutex_lock(&nlm_lock_list_mutex);
    glist_for_each(glist, &nlm_lock_list)
        {
            nlm_entry = glist_entry(glist, nlm_lock_entry_t, lock_list);
            LogFullDebug(COMPONENT_NLM,
                         "nlm_find_lock_entry Checking %p svid=%d start=%llx len=%llx",
                         nlm_entry, nlm_entry->svid,
                         (unsigned long long) nlm_entry->start, (unsigned long long) nlm_entry->len);
            if(strcmp(nlm_entry->caller_name, nlm_lock->caller_name))
                continue;
            if(netobj_compare(&nlm_entry->fh, &nlm_lock->fh))
                continue;
            if(netobj_compare(&nlm_entry->oh, &nlm_lock->oh))
                continue;
            if(nlm_entry->svid != nlm_lock->svid)
                continue;
            if(state == NLM4_GRANTED)
                {
                    /*
                     * We don't check the below flag when looking for
                     * lock in the lock list with state granted. Lookup
                     * with state granted happens for unlock operation
                     * and RFC says it should only match caller_name, fh,oh
                     * and svid
                     */
                    break;
                }
            if(nlm_entry->start != nlm_lock->l_offset)
                continue;
            if(nlm_entry->len != nlm_lock->l_len)
                continue;
            if(nlm_entry->exclusive != exclusive)
                continue;
            if(nlm_entry->state != state)
                continue;
            /* We have matched all atribute of the nlm4_lock */
            break;
        }
    if(glist == &nlm_lock_list)
        nlm_entry = NULL;
    else
      {
        nlm_lock_entry_inc_ref(nlm_entry);
        LogFullDebug(COMPONENT_NLM,
                     "nlm_find_lock_entry Found %p svid=%d start=%llx len=%llx",
                     nlm_entry, nlm_entry->svid,
                     (unsigned long long) nlm_entry->start, (unsigned long long) nlm_entry->len);
      }
    pthread_mutex_unlock(&nlm_lock_list_mutex);

    return nlm_entry;
}

static nlm_lock_entry_t *nlm_lock_entry_t_dup(nlm_lock_entry_t * orig_nlm_entry)
{
    nlm_lock_entry_t *nlm_entry;
    nlm_entry = (nlm_lock_entry_t *) Mem_Calloc_Label(1, sizeof(nlm_lock_entry_t),
                                                      "nlm_lock_entry_t");
    if(!nlm_entry)
        return NULL;
    nlm_entry->caller_name = Str_Dup(orig_nlm_entry->caller_name);
    if(!copy_netobj(&nlm_entry->fh, &orig_nlm_entry->fh))
        goto err_out;
    if(!copy_netobj(&nlm_entry->oh, &orig_nlm_entry->oh))
        goto err_out;
    if(!copy_netobj(&nlm_entry->cookie, &orig_nlm_entry->cookie))
        goto err_out;
    nlm_entry->svid = orig_nlm_entry->svid;
    nlm_entry->start = orig_nlm_entry->start;
    nlm_entry->len = orig_nlm_entry->len;
    nlm_entry->state = orig_nlm_entry->state;
    nlm_entry->exclusive = orig_nlm_entry->exclusive;
    nlm_entry->ref_count = 0;
    pthread_mutex_init(&nlm_entry->lock, NULL);
    nlm_entry->pentry = orig_nlm_entry->pentry;
    nlm_entry->pclient = orig_nlm_entry->pclient;
    nlm_entry->ht = orig_nlm_entry->ht;
    //cache_inode_pin_pentry(nlm_entry->pentry, nlm_entry->pclient, NULL);
    return nlm_entry;
err_out:
    Mem_Free(nlm_entry->caller_name);
    netobj_free(&nlm_entry->fh);
    netobj_free(&nlm_entry->oh);
    netobj_free(&nlm_entry->cookie);
    Mem_Free(nlm_entry);
    return NULL;

}

static int do_nlm_delete_lock_entry(nlm_lock_entry_t * nlm_entry,
                                    struct nlm4_lock *nlm_lock,
                                    struct glist_head *split_list)
{
    int delete_lck_cnt = 0;
    uint64_t nlm_entry_end;
    uint64_t nlm_lock_end;
    nlm_lock_entry_t *nlm_entry_left = NULL;
    nlm_lock_entry_t *nlm_entry_right = NULL;

    if(nlm_entry->len)
        nlm_entry_end = nlm_entry->start + nlm_entry->len;
    else
        nlm_entry_end = UINT64_MAX;

    if(nlm_lock->l_len)
        nlm_lock_end = nlm_lock->l_offset + nlm_lock->l_len;
    else
        nlm_lock_end = UINT64_MAX;

    if(nlm_lock_end < nlm_entry->start)
        /* nothing to split */
        goto done;
    if(nlm_entry_end < nlm_lock->l_offset)
        /* nothing to split */
        goto done;

    LogFullDebug(COMPONENT_NLM,
                 "do_nlm_delete_lock_entry About to remove lock from svid=%d start=%llx len=%llx",
                 nlm_lock->svid,
                 (unsigned long long) nlm_lock->l_offset, (unsigned long long) nlm_lock->l_len);

    if((nlm_lock->l_offset <= nlm_entry->start) &&
       nlm_lock_end >= nlm_entry_end)
      {
        /* Fully overlap */
        LogFullDebug(COMPONENT_NLM,
                     "do_nlm_delete_lock_entry Remove complete entry %p svid=%d start=%llx len=%llx",
                     nlm_entry, nlm_entry->svid,
                     (unsigned long long) nlm_entry->start, (unsigned long long) nlm_entry->len);
        goto complete_remove;
      }

    /* Delete the old entry and add one or two new entries */
    if(nlm_lock->l_offset > nlm_entry->start)
        {
            delete_lck_cnt--;
            nlm_entry_left = nlm_lock_entry_t_dup(nlm_entry);
            /* FIXME handle error */
            if(nlm_entry_left)
              {
                nlm_entry_left->len = nlm_lock->l_offset - nlm_entry->start;
                LogFullDebug(COMPONENT_NLM,
                             "do_nlm_delete_lock_entry left split new lock %p svid=%d start=%llx len=%llx",
                             nlm_entry_left, nlm_entry_left->svid,
                             (unsigned long long) nlm_entry_left->start, (unsigned long long) nlm_entry_left->len);
              }
        }

    if(nlm_lock_end < nlm_entry_end)
        {
            delete_lck_cnt--;;
            nlm_entry_right = nlm_lock_entry_t_dup(nlm_entry);
            /* FIXME handle error */
            if(nlm_entry_right)
              {
                nlm_entry_right->start = nlm_lock_end;
                nlm_entry_right->len = nlm_entry_end - nlm_lock_end;
                LogFullDebug(COMPONENT_NLM,
                             "do_nlm_delete_lock_entry right split new lock %p svid=%d start=%llx len=%llx",
                             nlm_entry_right, nlm_entry_right->svid,
                             (unsigned long long) nlm_entry_right->start, (unsigned long long) nlm_entry_right->len);
              }
        }

    if(nlm_entry_left)
        {
            nlm_lock_entry_inc_ref(nlm_entry_left);
            glist_add_tail(split_list, &(nlm_entry_left->lock_list));
        }

    if(nlm_entry_right)
        {
            nlm_lock_entry_inc_ref(nlm_entry_right);
            glist_add_tail(split_list, &(nlm_entry_right->lock_list));
        }

complete_remove:
    delete_lck_cnt++;
    do_nlm_remove_from_locklist(nlm_entry);
done:
    return delete_lck_cnt;
}

/* We need to iterate over the full lock list and remove
 * any mapping entry. And l_offset = 0 and l_len = 0 nlm_lock
 * implies remove all entries
 */
int nlm_delete_lock_entry(struct nlm4_lock *nlm_lock)
{
    int delete_lck_cnt = 0;
    nlm_lock_entry_t *nlm_entry;
    struct glist_head split_lock_list;
    struct glist_head *glist, *glistn;
    pthread_mutex_lock(&nlm_lock_list_mutex);
    init_glist(&split_lock_list);
    glist_for_each_safe(glist, glistn, &nlm_lock_list)
        {
            nlm_entry = glist_entry(glist, nlm_lock_entry_t, lock_list);
            if(strcmp(nlm_entry->caller_name, nlm_lock->caller_name))
                continue;
            if(netobj_compare(&nlm_entry->fh, &nlm_lock->fh))
                continue;
            if(netobj_compare(&nlm_entry->oh, &nlm_lock->oh))
                continue;
            if(nlm_entry->svid != nlm_lock->svid)
                continue;
            /*
             * We have matched all atribute of the nlm4_lock
             * Even though we are taking a reference to nlm_entry, we
             * don't inc the ref count because we want to drop the lock entry.
             */
            delete_lck_cnt += do_nlm_delete_lock_entry(nlm_entry,
                                                       nlm_lock,
                                                       &split_lock_list);
        }
    /* now add the split lock list */
    glist_add_list_tail(&nlm_lock_list, &split_lock_list);
    pthread_mutex_unlock(&nlm_lock_list_mutex);
    return delete_lck_cnt;
}

nlm_lock_entry_t *nlm_find_lock_entry_by_cookie(netobj * cookie)
{
    nlm_lock_entry_t *nlm_entry;
    struct glist_head *glist;
    char buffer[1024];

    netobj_to_string(cookie, buffer, 1024);
    LogFullDebug(COMPONENT_NLM,
                 "nlm_find_lock_entry_by_cookie searching for %s", buffer);
    pthread_mutex_lock(&nlm_lock_list_mutex);
    glist_for_each(glist, &nlm_lock_list)
        {
            nlm_entry = glist_entry(glist, nlm_lock_entry_t, lock_list);
            netobj_to_string(&nlm_entry->cookie, buffer, 1024);
            LogFullDebug(COMPONENT_NLM,
                         "nlm_find_lock_entry_by_cookie checking %s", buffer);
            if(!netobj_compare(&nlm_entry->cookie, cookie))
                break;
        }
    if(glist == &nlm_lock_list)
        nlm_entry = NULL;
    else
        nlm_lock_entry_inc_ref(nlm_entry);
    pthread_mutex_unlock(&nlm_lock_list_mutex);
    return nlm_entry;
}

int start_nlm_grace_period(void)
{
    return gettimeofday(&nlm_grace_tv, NULL);
}

int in_nlm_grace_period(void)
{
    struct timeval tv;
    if(nlm_grace_tv.tv_sec == 0)
        return 0;

    if(gettimeofday(&tv, NULL) == 0)
        {
            if(tv.tv_sec < (nlm_grace_tv.tv_sec + NLM4_GRACE_PERIOD))
                {
                    return 1;
                }
            else
                {
                    nlm_grace_tv.tv_sec = 0;
                    return 0;
                }
        }
    return 0;
}

void nlm_init(void)
{
    nlm_async_callback_init();
    nlm_init_locklist();
    nsm_unmonitor_all();
    start_nlm_grace_period();
}

void nlm_node_recovery(char *name,
                       fsal_op_context_t * pcontext,
                       cache_inode_client_t * pclient, hash_table_t * ht)
{
    nlm_lock_entry_t *nlm_entry;
    struct glist_head *glist, *glistn;

    LogDebug(COMPONENT_NLM, "Recovery for host %s", name);

    pthread_mutex_lock(&nlm_lock_list_mutex);
    glist_for_each_safe(glist, glistn, &nlm_lock_list)
        {
            nlm_entry = glist_entry(glist, nlm_lock_entry_t, lock_list);
            if(strcmp(nlm_entry->caller_name, name))
                continue;

            /*
             * inc ref so that we can remove entry from the list
             * and still use the lock entry values
             */
            nlm_lock_entry_inc_ref(nlm_entry);

            /*
             * now remove the from locklist
             */
            do_nlm_remove_from_locklist(nlm_entry);

            /*
             * We don't inc ref count because we want to drop the lock entry
             */
            if(nlm_entry->state == NLM4_GRANTED)
                {
                    /*
                     * Submit the async request to send granted response for
                     * locks that can be granted
                     */
                    nlm_grant_blocked_locks(&nlm_entry->fh);
                }
            nlm_lock_entry_dec_ref(nlm_entry);
        }
    pthread_mutex_unlock(&nlm_lock_list_mutex);
}

int nlm_monitor_host(char *name)
{
    nlm_lock_entry_t *nlm_entry;
    struct glist_head *glist;

    pthread_mutex_lock(&nlm_lock_list_mutex);
    glist_for_each(glist, &nlm_lock_list)
        {
            nlm_entry = glist_entry(glist, nlm_lock_entry_t, lock_list);
            if(!strcmp(nlm_entry->caller_name, name))
                {
                    /* there is already a lock with the same
                     * caller_name. So we should already be monitoring
                     * the host
                     */
                    pthread_mutex_unlock(&nlm_lock_list_mutex);
                    return 0;
                }
        }
    pthread_mutex_unlock(&nlm_lock_list_mutex);
    /* There is nobody monitoring the host */
    LogFullDebug(COMPONENT_NLM, "Monitoring host %s", name);
    return nsm_monitor(name);
}

int nlm_unmonitor_host(char *name)
{
    nlm_lock_entry_t *nlm_entry;
    struct glist_head *glist;

    pthread_mutex_lock(&nlm_lock_list_mutex);
    glist_for_each(glist, &nlm_lock_list)
        {
            nlm_entry = glist_entry(glist, nlm_lock_entry_t, lock_list);
            if(!strcmp(nlm_entry->caller_name, name))
                {
                    /* We have locks tracking the same caller_name
                     * we cannot unmonitor the host now. We will do
                     * it for the last unlock from the host
                     */
                    pthread_mutex_unlock(&nlm_lock_list_mutex);
                    return 0;
                }
        }
    pthread_mutex_unlock(&nlm_lock_list_mutex);
    /* There is nobody holding a lock with host */
    LogFullDebug(COMPONENT_NLM, "Unmonitoring host %s", name);
    return nsm_unmonitor(name);
}

static void nlm4_send_grant_msg(void *arg)
{
    int retval;
    struct nlm4_testargs inarg;
    nlm_lock_entry_t *nlm_entry = (nlm_lock_entry_t *) arg;
    char buffer[1024];

    /* If we fail allocation the best is to delete the block entry
     * so that client can try again and get the lock. May be
     * by then we are able to allocate objects
     */
    if(!copy_netobj(&inarg.alock.fh, &nlm_entry->fh))
        {
            goto free_nlm_lock_entry;
        }
    if(!copy_netobj(&inarg.alock.oh, &nlm_entry->oh))
        {
            netobj_free(&inarg.alock.fh);
            goto free_nlm_lock_entry;
        }

    if(!copy_netobj(&inarg.cookie, &nlm_entry->cookie))
        {
            netobj_free(&inarg.alock.oh);
            netobj_free(&inarg.alock.fh);
            goto free_nlm_lock_entry;
        }
    inarg.alock.caller_name = Str_Dup(nlm_entry->caller_name);
    if(!inarg.alock.caller_name)
        {
            netobj_free(&inarg.cookie);
            netobj_free(&inarg.alock.oh);
            netobj_free(&inarg.alock.fh);
            goto free_nlm_lock_entry;
        }
    inarg.exclusive = nlm_entry->exclusive;
    inarg.alock.svid = nlm_entry->svid;
    inarg.alock.l_offset = nlm_entry->start;
    inarg.alock.l_len = nlm_entry->len;
    netobj_to_string(&inarg.cookie, buffer, 1024);
    LogDebug(COMPONENT_NLM,
             "nlm4_send_grant_msg Sending GRANTED for %p svid=%d start=%llx len=%llx cookie=%s",
             nlm_entry, nlm_entry->svid,
             (unsigned long long) nlm_entry->start, (unsigned long long) nlm_entry->len,
             buffer);

    retval = nlm_send_async(NLMPROC4_GRANTED_MSG, nlm_entry->caller_name, &inarg, nlm_entry);
    Mem_Free(inarg.alock.caller_name);
    netobj_free(&inarg.alock.fh);
    netobj_free(&inarg.alock.oh);
    netobj_free(&inarg.cookie);

    /* If success, we are done. */
    if(retval == RPC_SUCCESS)
      return;

    /*
     * We are not able call granted callback. Some client may retry
     * the lock again. So remove the existing blocked nlm entry
     */
    LogMajor(COMPONENT_NLM,
             "%s: GRANTED_MSG RPC call failed with return code %d. Removing the blocking lock",
             __func__, retval);

free_nlm_lock_entry:
    nlm_remove_from_locklist(nlm_entry);
    /*
     * Submit the async request to send granted response for
     * locks that can be granted, because of this removal
     * from the lock list. If the client is lucky. It
     * will send the lock request again and before the
     * block locks are granted it gets the lock.
     */
    nlm_grant_blocked_locks(&nlm_entry->fh);
    nlm_lock_entry_dec_ref(nlm_entry);
    return;
}

static void do_nlm_grant_blocked_locks(void *arg)
{
    netobj *fh;
    struct nlm4_lock nlm_lock;
    nlm_lock_entry_t *nlm_entry;
    struct glist_head *glist, *glistn;
    nlm_lock_entry_t *nlm_entry_overlap;

    fh = (netobj *) arg;
    pthread_mutex_lock(&nlm_lock_list_mutex);
    glist_for_each_safe(glist, glistn, &nlm_lock_list)
        {
            nlm_entry = glist_entry(glist, nlm_lock_entry_t, lock_list);
            if(netobj_compare(&nlm_entry->fh, fh))
                continue;
            if(nlm_entry->state != NLM4_BLOCKED)
                continue;
            /*
             * found a blocked entry for this file handle
             * See if we can place the lock
             */
            /* dummy nlm4_lock */
            if(!copy_netobj(&nlm_lock.fh, &nlm_entry->fh))
                {
                    /* If we fail the best is to delete the block entry
                     * so that client can try again and get the lock. May be
                     * by then we are able to allocate objects
                     */
                    do_nlm_remove_from_locklist(nlm_entry);
                    continue;
                }
            nlm_lock.l_offset = nlm_entry->start;
            nlm_lock.l_len = nlm_entry->len;
            nlm_entry_overlap = get_nlm_overlapping_entry(&nlm_lock, nlm_entry->exclusive);
            netobj_free(&nlm_lock.fh);
            if(nlm_entry_overlap)
                {
                    nlm_lock_entry_dec_ref(nlm_entry_overlap);
                    continue;
                }

            pthread_mutex_lock(&nlm_entry->lock);
            /*
             * Mark the nlm_entry as granted and send a grant msg rpc
             * Some os only support grant msg rpc
             */

            nlm_entry->state = NLM4_GRANTED;
            nlm_entry->ref_count++;
            pthread_mutex_unlock(&nlm_entry->lock);
            /*
             * We don't want to send the granted_msg rpc holding
             * nlm_lock_list_mutex. That will prevent other lock operation
             * at the server. We have incremented nlm_entry ref_count.
             */
            nlm_async_callback(nlm4_send_grant_msg, (void *)nlm_entry);
        }
    pthread_mutex_unlock(&nlm_lock_list_mutex);
    netobj_free(fh);
    Mem_Free(fh);
}

void nlm_grant_blocked_locks(netobj * orig_fh)
{
    netobj *fh;
    fh = (netobj *) Mem_Alloc(sizeof(netobj));
    if(copy_netobj(fh, orig_fh) != NULL)
      {
        /*
         * We don't want to block the unlock request to wait
         * for us to grant lock to other host. So create an async
         * task
         */
        nlm_async_callback(do_nlm_grant_blocked_locks, (void *)fh);
      }
}

/*
 * called when server get a response from client
 * saying the grant message is denied due to grace period
 */
void nlm_resend_grant_msg(void *arg)
{
    /*
     * We should wait for client grace period
     */
    sleep(NLM4_CLIENT_GRACE_PERIOD);

    nlm4_send_grant_msg(arg);
}<|MERGE_RESOLUTION|>--- conflicted
+++ resolved
@@ -243,14 +243,9 @@
                          (unsigned long long) nlm_entry->start, (unsigned long long) nlm_entry->len,
                          lock_result_str(nlm_entry->state));
 
-<<<<<<< HEAD
-            cache_inode_unpin_pentry(nlm_entry->pentry, nlm_entry->pclient, nlm_entry->ht);
-            Mem_Free(nlm_entry->caller_name);
-=======
 	    /** @todo : Use SAL to manage state */
             //cache_inode_unpin_pentry(nlm_entry->pentry, nlm_entry->pclient, nlm_entry->ht);
-            free(nlm_entry->caller_name);
->>>>>>> 7d825c78
+            Mem_Free(nlm_entry->caller_name);
             netobj_free(&nlm_entry->fh);
             netobj_free(&nlm_entry->oh);
             netobj_free(&nlm_entry->cookie);
