--- conflicted
+++ resolved
@@ -16,19 +16,6 @@
  *
  * You should have received a copy of the GNU Lesser General Public
  * License along with this library; if not, write to the Free Software
-<<<<<<< HEAD
- * Foundation, Inc., 51 Franklin Street, Fifth Floor, Boston, MA  02110-1301 USA
- *
- * -------------
- */
-
-/**
- * \file    syscalls.h
- * \author  Author: Sachin Bhamare
- * \version Revision: 1.0
- * \brief   platform dependant syscalls
- *
-=======
  * Foundation, Inc., 51 Franklin Street, Fifth Floor, Boston, MA
  * 02110-1301 USA
  *
@@ -37,7 +24,6 @@
 /**
  * @file    syscalls.h
  * @brief   platform dependant syscalls
->>>>>>> 4f5828b3
  */
 
 #ifndef _SYSCALLS_FREEBSD_H
