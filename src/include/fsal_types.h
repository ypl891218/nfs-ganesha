/*
 *
 *
 * Copyright CEA/DAM/DIF  (2008)
 * contributeur : Philippe DENIEL   philippe.deniel@cea.fr
 *                Thomas LEIBOVICI  thomas.leibovici@cea.fr
 *
 *
 * This program is free software; you can redistribute it and/or
 * modify it under the terms of the GNU Lesser General Public License
 * as published by the Free Software Foundation; either version 3 of
 * the License, or (at your option) any later version.
 *
 * This program is distributed in the hope that it will be useful, but
 * WITHOUT ANY WARRANTY; without even the implied warranty of
 * MERCHANTABILITY or FITNESS FOR A PARTICULAR PURPOSE.  See the GNU
 * Lesser General Public License for more details.
 *
 * You should have received a copy of the GNU Lesser General Public
 * License along with this library; if not, write to the Free Software
 * Foundation, Inc., 51 Franklin Street, Fifth Floor, Boston, MA
 * 02110-1301 USA
 *
 * ---------------------------------------
 */

/**
 * @defgroup FSAL File-System Abstraction Layer
 * @{
 */

/**
 * @file    include/fsal_types.h
 */

#ifndef _FSAL_TYPES_H
#define _FSAL_TYPES_H

/* other includes */
#include <sys/types.h>
#include <sys/param.h>
#include <dirent.h>		/* for MAXNAMLEN */
#include "config_parsing.h"
#include "ganesha_rpc.h"
#include "ganesha_types.h"
#include "uid2grp.h"

/* Forward declarations */
struct fsal_staticfsinfo_t;
struct fsal_export;

/* Cookie to be used in FSAL_ListXAttrs() to bypass RO xattr */
static const uint32_t FSAL_XATTR_RW_COOKIE = ~0;

/**
 * @brief Object file type within the system
 */
typedef enum {
	NO_FILE_TYPE = 0,	/* sanity check to ignore type */
	REGULAR_FILE = 1,
	CHARACTER_FILE = 2,
	BLOCK_FILE = 3,
	SYMBOLIC_LINK = 4,
	SOCKET_FILE = 5,
	FIFO_FILE = 6,
	DIRECTORY = 7,
	FS_JUNCTION = 8,
	EXTENDED_ATTR = 9
} object_file_type_t;

/* ---------------
 *  FS dependant :
 * --------------*/

/* export object
 * Created by fsal and referenced by the export list
 */

/* handle descriptor
 * used primarily to extract the bits of a file object handle from
 * protocol buffers and for calculating hashes.
 * This points into a buffer allocated and passed by the caller.
 * len is set to the buffer size when passed.  It is updated to
 * the actual copy length on return.
 */

/** object name.  */

/* Used to record the uid and gid of the client that made a request. */
struct user_cred {
	uid_t caller_uid;
	gid_t caller_gid;
	unsigned int caller_glen;
	gid_t *caller_garray;
};

/* Define bit values for cred_flags */
#define CREDS_LOADED	0x01
#define CREDS_ANON	0x02
#define UID_SQUASHED	0x04
#define GID_SQUASHED	0x08
#define GARRAY_SQUASHED	0x10
#define MANAGED_GIDS	0x20

/**
 * @brief request op context
 *
 * This is created early in the operation with the context of the
 * operation.  The difference between "context" and request parameters
 * or arguments is that the context is derived information such as
 * the resolved credentials, socket (network and client host) data
 * and other bits of environment associated with the request.  It gets
 * passed down the call chain only as far as it needs to go for the op
 * i.e. don't put it in the function/method proto "just because".
 *
 * The lifetime of this structure and all the data it points to is the
 * operation for V2,3 and the compound for V4+.  All elements and what
 * they point to are invariant for the lifetime.
 *
 * NOTE: This is a across-the-api shared structure.  It must survive with
 *       older consumers of its contents.  Future development
 *       can change this struct so long as it follows the rules:
 *
 *       1. New elements are appended at the end, never inserted in the middle.
 *
 *       2. This structure _only_ contains pointers and simple scalar values.
 *
 *       3. Changing an already defined struct pointer is strictly not allowed.
 *
 *       4. This struct is always passed by reference, never by value.
 *
 *       5. This struct is never copied/saved.
 *
 *       6. Code changes are first introduced in the core.  Assume the fsal
 *          module does not know and the code will still do the right thing.
 */

struct req_op_context {
	struct user_cred *creds;	/*< resolved user creds from request */
	struct user_cred original_creds;	/*< Saved creds */
	struct group_data *caller_gdata;
	gid_t *caller_garray_copy;	/*< Copied garray from AUTH_SYS */
	gid_t *managed_garray_copy;	/*< Copied garray from managed gids */
	int	cred_flags;		/* Various cred flags */
	sockaddr_t *caller_addr;	/*< IP connection info */
	const uint64_t *clientid;	/*< Client ID of caller, NULL if
					   unknown/not applicable. */
	uint32_t nfs_vers;	/*< NFS protocol version of request */
	uint32_t nfs_minorvers;	/*< NFSv4 minor version */
	uint32_t req_type;	/*< request_type NFS | 9P */
	struct gsh_client *client;	/*< client host info including stats */
	struct gsh_export *export;	/*< current export */
	struct fsal_export *fsal_export;	/*< current fsal export */
	nsecs_elapsed_t start_time;	/*< start time of this op/request */
	nsecs_elapsed_t queue_wait;	/*< time in wait queue */
	void *fsal_private;		/*< private for FSAL use */
	/* add new context members here */
};

struct root_op_context {
	struct req_op_context req_ctx;
	struct user_cred creds;
};

static inline void init_root_op_context(struct root_op_context *ctx,
					struct gsh_export *exp,
					struct fsal_export *fsal_exp,
					uint32_t nfs_vers,
					uint32_t nfs_minorvers,
					uint32_t req_type)
{
	/* Initialize req_ctx.
	 * Note that a zeroed creds works just fine as root creds.
	 */
	memset(ctx, 0, sizeof(*ctx));
	ctx->req_ctx.creds = &ctx->creds;
	ctx->req_ctx.nfs_vers = nfs_vers;
	ctx->req_ctx.nfs_minorvers = nfs_minorvers;
	ctx->req_ctx.req_type = req_type;
	ctx->req_ctx.export = exp;
	ctx->req_ctx.fsal_export = fsal_exp;
}

/** filesystem identifier */

typedef struct fsal_fsid__ {
	uint64_t major;
	uint64_t minor;
} fsal_fsid_t;

/** raw device spec */

typedef struct fsal_dev__ {
	uint64_t major;
	uint64_t minor;
} fsal_dev_t;

/* constants for specifying which ACL types are supported  */

typedef uint16_t fsal_aclsupp_t;
#define FSAL_ACLSUPPORT_ALLOW 0x01
#define FSAL_ACLSUPPORT_DENY  0x02

/** ACE types */

typedef uint32_t fsal_acetype_t;

#define FSAL_ACE_TYPE_ALLOW 0
#define FSAL_ACE_TYPE_DENY  1
#define FSAL_ACE_TYPE_AUDIT 2
#define FSAL_ACE_TYPE_ALARM 3

/** ACE flag */

typedef uint32_t fsal_aceflag_t;

#define FSAL_ACE_FLAG_FILE_INHERIT    0x00000001
#define FSAL_ACE_FLAG_DIR_INHERIT     0x00000002
#define FSAL_ACE_FLAG_NO_PROPAGATE    0x00000004
#define FSAL_ACE_FLAG_INHERIT_ONLY    0x00000008
#define FSAL_ACE_FLAG_SUCCESSFUL      0x00000010
#define FSAL_ACE_FLAG_FAILED          0x00000020
#define FSAL_ACE_FLAG_GROUP_ID        0x00000040
#define FSAL_ACE_FLAG_INHERITED       0x00000080

/** ACE internal flags */

#define FSAL_ACE_IFLAG_EXCLUDE_FILES  0x40000000
#define FSAL_ACE_IFLAG_EXCLUDE_DIRS   0x20000000
#define FSAL_ACE_IFLAG_SPECIAL_ID     0x80000000

#define FSAL_ACE_FLAG_INHERIT (FSAL_ACE_FLAG_FILE_INHERIT | \
			       FSAL_ACE_FLAG_DIR_INHERIT | \
			       FSAL_ACE_FLAG_INHERIT_ONLY)

/** ACE permissions */

typedef uint32_t fsal_aceperm_t;

#define FSAL_ACE_PERM_READ_DATA         0x00000001
#define FSAL_ACE_PERM_LIST_DIR          0x00000001
#define FSAL_ACE_PERM_WRITE_DATA        0x00000002
#define FSAL_ACE_PERM_ADD_FILE          0x00000002
#define FSAL_ACE_PERM_APPEND_DATA       0x00000004
#define FSAL_ACE_PERM_ADD_SUBDIRECTORY  0x00000004
#define FSAL_ACE_PERM_READ_NAMED_ATTR   0x00000008
#define FSAL_ACE_PERM_WRITE_NAMED_ATTR  0x00000010
#define FSAL_ACE_PERM_EXECUTE           0x00000020
#define FSAL_ACE_PERM_DELETE_CHILD      0x00000040
#define FSAL_ACE_PERM_READ_ATTR         0x00000080
#define FSAL_ACE_PERM_WRITE_ATTR        0x00000100
#define FSAL_ACE_PERM_DELETE            0x00010000
#define FSAL_ACE_PERM_READ_ACL          0x00020000
#define FSAL_ACE_PERM_WRITE_ACL         0x00040000
#define FSAL_ACE_PERM_WRITE_OWNER       0x00080000
#define FSAL_ACE_PERM_SYNCHRONIZE       0x00100000

/** ACE who */

#define FSAL_ACE_NORMAL_WHO                 0
#define FSAL_ACE_SPECIAL_OWNER              1
#define FSAL_ACE_SPECIAL_GROUP              2
#define FSAL_ACE_SPECIAL_EVERYONE           3

typedef struct fsal_ace__ {

	fsal_acetype_t type;
	fsal_aceperm_t perm;

	fsal_aceflag_t flag;
	fsal_aceflag_t iflag;	/* Internal flags. */
	union {
		uid_t uid;
		gid_t gid;
	} who;
} fsal_ace_t;

typedef struct fsal_acl__ {
	uint32_t naces;
	fsal_ace_t *aces;
	pthread_rwlock_t lock;
	uint32_t ref;
} fsal_acl_t;

typedef struct fsal_acl_data__ {
	uint32_t naces;
	fsal_ace_t *aces;
} fsal_acl_data_t;

/* Macros for NFS4 ACE flags, masks, and special who values. */

#define GET_FSAL_ACE_TYPE(ACE)            ((ACE).type)
#define GET_FSAL_ACE_PERM(ACE)            ((ACE).perm)
#define GET_FSAL_ACE_FLAG(ACE)            ((ACE).flag)
#define GET_FSAL_ACE_IFLAG(ACE)           ((ACE).iflag)
#define GET_FSAL_ACE_USER(ACE)            ((ACE).who.uid)
#define GET_FSAL_ACE_GROUP(ACE)           ((ACE).who.gid)

#define IS_FSAL_ACE_BIT(WORD, BIT)        (0 != ((WORD) & (BIT)))
#define IS_FSAL_ACE_ALL_BITS(WORD, BITS)  (BITS == ((WORD) & (BITS)))

#define IS_FSAL_ACE_TYPE(ACE, VALUE) \
	((GET_FSAL_ACE_TYPE(ACE)) == (VALUE))
#define IS_FSAL_ACE_USER(ACE, VALUE) \
	((GET_FSAL_ACE_USER(ACE)) == (VALUE))
#define IS_FSAL_ACE_GROUP(ACE, VALUE) \
	((GET_FSAL_ACE_GROUP(ACE)) == (VALUE))

#define IS_FSAL_ACE_ALLOW(ACE) \
	IS_FSAL_ACE_TYPE(ACE, FSAL_ACE_TYPE_ALLOW)
#define IS_FSAL_ACE_DENY(ACE) \
	IS_FSAL_ACE_TYPE(ACE, FSAL_ACE_TYPE_DENY)
#define IS_FSAL_ACE_AUDIT(ACE) \
	IS_FSAL_ACE_TYPE(ACE, FSAL_ACE_TYPE_AUDIT)
#define IS_FSAL_ACE_ALRAM(ACE) \
	IS_FSAL_ACE_TYPE(ACE, FSAL_ACE_TYPE_ALARM)

#define IS_FSAL_ACE_FILE_INHERIT(ACE) \
	IS_FSAL_ACE_BIT(GET_FSAL_ACE_FLAG(ACE), FSAL_ACE_FLAG_FILE_INHERIT)
#define IS_FSAL_ACE_DIR_INHERIT(ACE) \
	IS_FSAL_ACE_BIT(GET_FSAL_ACE_FLAG(ACE), FSAL_ACE_FLAG_DIR_INHERIT)
#define IS_FSAL_ACE_NO_PROPAGATE(ACE) \
	IS_FSAL_ACE_BIT(GET_FSAL_ACE_FLAG(ACE), FSAL_ACE_FLAG_NO_PROPAGATE)
#define IS_FSAL_ACE_INHERIT_ONLY(ACE) \
	IS_FSAL_ACE_BIT(GET_FSAL_ACE_FLAG(ACE), FSAL_ACE_FLAG_INHERIT_ONLY)
#define IS_FSAL_ACE_FLAG_SUCCESSFUL(ACE) \
	IS_FSAL_ACE_BIT(GET_FSAL_ACE_FLAG(ACE), FSAL_ACE_FLAG_SUCCESSFUL)
#define IS_FSAL_ACE_AUDIT_FAILURE(ACE) \
	IS_FSAL_ACE_BIT(GET_FSAL_ACE_FLAG(ACE), FSAL_ACE_FLAG_FAILED)
#define IS_FSAL_ACE_GROUP_ID(ACE) \
	IS_FSAL_ACE_BIT(GET_FSAL_ACE_FLAG(ACE), FSAL_ACE_FLAG_GROUP_ID)
#define IS_FSAL_ACE_INHERIT(ACE) \
	IS_FSAL_ACE_BIT(GET_FSAL_ACE_FLAG(ACE), FSAL_ACE_FLAG_INHERIT)
#define IS_FSAL_ACE_INHERTED(ACE) \
	IS_FSAL_ACE_BIT(GET_FSAL_ACE_FLAG(ACE), FSAL_ACE_FLAG_INHERITED)

#define GET_FSAL_ACE_WHO_TYPE(ACE) \
	(IS_FSAL_ACE_GROUP_ID(ACE) ? "gid" : "uid")
#define GET_FSAL_ACE_WHO(ACE) \
	(IS_FSAL_ACE_GROUP_ID(ACE) ? (ACE).who.gid : (ACE).who.uid)

#define IS_FSAL_ACE_SPECIAL_OWNER(ACE) \
	IS_FSAL_ACE_USER(ACE, FSAL_ACE_SPECIAL_OWNER)
#define IS_FSAL_ACE_SPECIAL_GROUP(ACE) \
	IS_FSAL_ACE_USER(ACE, FSAL_ACE_SPECIAL_GROUP)
#define IS_FSAL_ACE_SPECIAL_EVERYONE(ACE) \
	  IS_FSAL_ACE_USER(ACE, FSAL_ACE_SPECIAL_EVERYONE)

/* Macros for internal NFS4 ACE flags. */

#define IS_FSAL_ACE_SPECIAL_ID(ACE) \
	IS_FSAL_ACE_BIT(GET_FSAL_ACE_IFLAG(ACE), \
			FSAL_ACE_IFLAG_SPECIAL_ID)
#define IS_FSAL_FILE_APPLICABLE(ACE) \
	(!IS_FSAL_ACE_BIT(GET_FSAL_ACE_IFLAG(ACE),		\
			  FSAL_ACE_IFLAG_EXCLUDE_FILES))
#define IS_FSAL_DIR_APPLICABLE(ACE)  \
	(!IS_FSAL_ACE_BIT(GET_FSAL_ACE_IFLAG(ACE),	\
			  FSAL_ACE_IFLAG_EXCLUDE_DIRS))

/* Macros for NFS4 ACE permissions. */

#define IS_FSAL_ACE_READ_DATA(ACE) \
	IS_FSAL_ACE_BIT(GET_FSAL_ACE_PERM(ACE), FSAL_ACE_PERM_READ_DATA)
#define IS_FSAL_ACE_LIST_DIR(ACE) \
	IS_FSAL_ACE_BIT(GET_FSAL_ACE_PERM(ACE), FSAL_ACE_PERM_LIST_DIR)
#define IS_FSAL_ACE_WRITE_DATA(ACE) \
	IS_FSAL_ACE_BIT(GET_FSAL_ACE_PERM(ACE), FSAL_ACE_PERM_WRITE_DATA)
#define IS_FSAL_ACE_ADD_FIILE(ACE) \
	IS_FSAL_ACE_BIT(GET_FSAL_ACE_PERM(ACE), FSAL_ACE_PERM_ADD_FILE)
#define IS_FSAL_ACE_APPEND_DATA(ACE) \
	IS_FSAL_ACE_BIT(GET_FSAL_ACE_PERM(ACE), FSAL_ACE_PERM_APPEND_DATA)
#define IS_FSAL_ACE_ADD_SUBDIRECTORY(ACE) \
	IS_FSAL_ACE_BIT(GET_FSAL_ACE_PERM(ACE), FSAL_ACE_PERM_ADD_SUBDIRECTORY)
#define IS_FSAL_ACE_READ_NAMED_ATTR(ACE) \
	IS_FSAL_ACE_BIT(GET_FSAL_ACE_PERM(ACE), FSAL_ACE_PERM_READ_NAMED_ATTR)
#define IS_FSAL_ACE_WRITE_NAMED_ATTR(ACE) \
	IS_FSAL_ACE_BIT(GET_FSAL_ACE_PERM(ACE), FSAL_ACE_PERM_WRITE_NAMED_ATTR)
#define IS_FSAL_ACE_EXECUTE(ACE) \
	IS_FSAL_ACE_BIT(GET_FSAL_ACE_PERM(ACE), FSAL_ACE_PERM_EXECUTE)
#define IS_FSAL_ACE_DELETE_CHILD(ACE) \
	IS_FSAL_ACE_BIT(GET_FSAL_ACE_PERM(ACE), FSAL_ACE_PERM_DELETE_CHILD)
#define IS_FSAL_ACE_READ_ATTR(ACE) \
	IS_FSAL_ACE_BIT(GET_FSAL_ACE_PERM(ACE), FSAL_ACE_PERM_READ_ATTR)
#define IS_FSAL_ACE_WRITE_ATTR(ACE) \
	IS_FSAL_ACE_BIT(GET_FSAL_ACE_PERM(ACE), FSAL_ACE_PERM_WRITE_ATTR)
#define IS_FSAL_ACE_DELETE(ACE) \
	IS_FSAL_ACE_BIT(GET_FSAL_ACE_PERM(ACE), FSAL_ACE_PERM_DELETE)
#define IS_FSAL_ACE_READ_ACL(ACE) \
	IS_FSAL_ACE_BIT(GET_FSAL_ACE_PERM(ACE), FSAL_ACE_PERM_READ_ACL)
#define IS_FSAL_ACE_WRITE_ACL(ACE) \
	IS_FSAL_ACE_BIT(GET_FSAL_ACE_PERM(ACE), FSAL_ACE_PERM_WRITE_ACL)
#define IS_FSAL_ACE_WRITE_OWNER(ACE) \
	IS_FSAL_ACE_BIT(GET_FSAL_ACE_PERM(ACE), FSAL_ACE_PERM_WRITE_OWNER)
#define IS_FSAL_ACE_SYNCHRONIZE(ACE) \
	IS_FSAL_ACE_BIT(GET_FSAL_ACE_PERM(ACE), FSAL_ACE_PERM_SYNCHRONIZE)

/**
 * Defines an attribute mask.
 *
 * Do not just use OR and AND to test these, use the macros.
 */
typedef uint64_t attrmask_t;

/**
 * Attribute masks.
 */

/* supported attributes (Obsolete)
#define ATTR_SUPPATTR 0x0000000000000001 */
/* file type */
#define ATTR_TYPE 0x0000000000000002
/* file size */
#define ATTR_SIZE 0x0000000000000004
/* filesystem id */
#define ATTR_FSID 0x0000000000000008
/* file space reserve */
#define ATTR4_SPACE_RESERVED 0x0000000000000010
/* ACL */
#define ATTR_ACL 0x0000000000000020
/* file id */
#define ATTR_FILEID 0x0000000000000040
/* Access permission flag */
#define ATTR_MODE 0x0000000000000080
/* Number of hard links */
#define ATTR_NUMLINKS 0x0000000000000100
/* owner ID */
#define ATTR_OWNER 0x0000000000000200
/* group ID */
#define ATTR_GROUP 0x0000000000000400
/* ID of device for block special or character special files*/
#define ATTR_RAWDEV 0x0000000000000800
/* Access time */
#define ATTR_ATIME 0x0000000000001000
/* Creation time */
#define ATTR_CREATION 0x0000000000002000
/* Metadata modification time */
#define ATTR_CTIME 0x0000000000004000
/* data modification time */
#define ATTR_MTIME 0x0000000000008000
/* space used by this file. */
#define ATTR_SPACEUSED 0x0000000000010000
/* NFS4 change_time like attribute */
#define ATTR_CHGTIME 0x0000000000040000
/* This bit indicates that an error occured during getting object attributes */
#define ATTR_RDATTR_ERR 0x8000000000000000
/* Generation number */
#define ATTR_GENERATION 0x0000000000080000
/* Change attribute */
#define ATTR_CHANGE 0x0000000000100000
/* Set atime to server time */
#define ATTR_ATIME_SERVER  0x0000000000200000
/* Set mtime to server time */
#define ATTR_MTIME_SERVER  0x0000000000400000

/* attributes that used for NFS v3 */

#define ATTRS_NFS3   (ATTR_MODE     | ATTR_FILEID   | \
		      ATTR_TYPE     | ATTR_RAWDEV   | \
		      ATTR_NUMLINKS | ATTR_OWNER    | \
		      ATTR_GROUP    | ATTR_SIZE     | \
		      ATTR_ATIME    | ATTR_MTIME    | \
		      ATTR_CTIME    | ATTR_SPACEUSED)

/**
 * @brief A list of FS object's attributes.
 */

struct attrlist {
	attrmask_t mask;	/*< Indicates the attributes to be set or
				   that have been filled in by the FSAL. */
	object_file_type_t type;	/*< Type of this object */
	uint64_t filesize;	/*< Logical size (amount of data that can be
				   read) */
	fsal_fsid_t fsid;	/*< Filesystem on which this object is
				   stored */
	fsal_acl_t *acl;	/*< ACL for this object */
	uint64_t fileid;	/*< Unique identifier for this object within
				   the scope of the fsid, (e.g. inode number) */
	uint32_t mode;		/*< POSIX access mode */
	uint32_t numlinks;	/*< Number of links to this file */
	uint64_t owner;		/*< Owner ID */
	uint64_t group;		/*< Group ID */
	fsal_dev_t rawdev;	/*< Major/minor device number (only
				   meaningful for character/block special
				   files.) */
	struct timespec atime;	/*< Time of last access */
	struct timespec creation;	/*< Creation time */
	struct timespec ctime;	/*< Inode modification time (a la stat.
				   NOT creation.) */
	struct timespec mtime;	/*< Time of last modification */
	struct timespec chgtime;	/*< Time of last 'change' */
	uint64_t spaceused;	/*< Space used on underlying filesystem */
	uint64_t change;	/*< A 'change id' */
	uint64_t generation;	/*< Generation number for this file */
	uint32_t expire_time_attr;	/*< Expiration time interval in seconds
					   for attributes. Settable by FSAL. */
};

/** Mask for permission testing. Both mode and ace4 mask are encoded. */

typedef enum {
	FSAL_R_OK = 0x04000000,	/*< Test for Read permission */
	FSAL_W_OK = 0x02000000,	/*< Test for Write permission */
	FSAL_X_OK = 0x01000000,	/*< Test for execute permission */
	FSAL_ACCESS_OK = 0x00000000,	/*< Allow */
	FSAL_ACCESS_FLAG_BIT_MASK = 0x80000000,
	FSAL_MODE_BIT_MASK = 0x07000000,
	FSAL_ACE4_BIT_MASK = 0x40FFFFFF,
	FSAL_MODE_MASK_FLAG = 0x00000000,
	FSAL_ACE4_MASK_FLAG = 0x80000000,
	FSAL_ACE4_PERM_CONTINUE = 0x40000000	/*< Indicate ACL evaluation
						 * should continue */
} fsal_accessflags_t;

static inline fsal_accessflags_t FSAL_MODE_MASK(fsal_accessflags_t access)
{
	return access & FSAL_MODE_BIT_MASK;
}

static inline fsal_accessflags_t FSAL_ACE4_MASK(fsal_accessflags_t access)
{
	return access & FSAL_ACE4_BIT_MASK;
}

#define FSAL_MODE_MASK_SET(access) (access | FSAL_MODE_MASK_FLAG)
#define FSAL_ACE4_MASK_SET(access) (access | FSAL_ACE4_MASK_FLAG)

#define IS_FSAL_MODE_MASK_VALID(access) \
	((access & FSAL_ACCESS_FLAG_BIT_MASK) == FSAL_MODE_MASK_FLAG)
#define IS_FSAL_ACE4_MASK_VALID(access) \
	((access & FSAL_ACCESS_FLAG_BIT_MASK) == FSAL_ACE4_MASK_FLAG)

#define FSAL_WRITE_ACCESS (FSAL_MODE_MASK_SET(FSAL_W_OK) | \
			   FSAL_ACE4_MASK_SET(FSAL_ACE_PERM_WRITE_DATA | \
					      FSAL_ACE_PERM_APPEND_DATA))
#define FSAL_READ_ACCESS (FSAL_MODE_MASK_SET(FSAL_R_OK) | \
			  FSAL_ACE4_MASK_SET(FSAL_ACE_PERM_READ_DATA))

/* Object handle LRU resource actions
 */

/**
 * @todo ACE: These should probably be moved to cache_inode_lru.h
 */

typedef enum {
	LRU_CLOSE_FILES = 0x1,
	LRU_FREE_MEMORY = 0x2
} lru_actions_t;

/** FSAL_open behavior. */

typedef uint16_t fsal_openflags_t;

#define FSAL_O_CLOSED   0x0000	/* Closed */
#define FSAL_O_READ     0x0001	/* read */
#define FSAL_O_WRITE    0x0002	/* write */
#define FSAL_O_RDWR     (FSAL_O_READ|FSAL_O_WRITE)  /* read/write: both flags
						     * explicitly or'd together
						     * so that FSAL_O_RDWR can
						     * be used as a mask */
#define FSAL_O_SYNC     0x0004	/* sync */
#define FSAL_O_RECLAIM  0x0008	/* open reclaim */

/** File system static info. */

/* enums for accessing
 * boolean fields of staticfsinfo
 */
typedef enum enum_fsal_fsinfo_options {
	fso_no_trunc,
	fso_chown_restricted,
	fso_case_insensitive,
	fso_case_preserving,
	fso_link_support,
	fso_symlink_support,
	fso_lock_support,
	fso_lock_support_owner,
	fso_lock_support_async_block,
	fso_named_attr,
	fso_unique_handles,
	fso_cansettime,
	fso_homogenous,
	fso_auth_exportpath_xdev,
	fso_delegations,
	fso_accesscheck_support,
	fso_share_support,
	fso_share_support_owner,
	fso_pnfs_ds_supported,
	fso_reopen_method
} fsal_fsinfo_options_t;

/* The largest maxread and maxwrite value */
#define FSAL_MAXIOSIZE (64*1024*1024)

struct fsal_staticfsinfo_t {
	uint64_t maxfilesize;	/*< maximum allowed filesize     */
	uint32_t maxlink;	/*< maximum hard links on a file */
	uint32_t maxnamelen;	/*< maximum name length */
	uint32_t maxpathlen;	/*< maximum path length */
	bool no_trunc;		/*< is it errorneous when name>maxnamelen? */
	bool chown_restricted;	/*< is chown limited to super-user. */
	bool case_insensitive;	/*< case insensitive FS? */
	bool case_preserving;	/*< FS preserves case? */
	bool link_support;	/*< FS supports hardlinks? */
	bool symlink_support;	/*< FS supports symlinks? */
	bool lock_support;	/*< FS supports file locking? */
	bool lock_support_owner;	/*< FS supports lock owners? */
	bool lock_support_async_block;	/*< FS supports blocking locks? */
	bool named_attr;	/*< FS supports named attributes. */
	bool unique_handles;	/*< Handles are unique and persistent. */
	struct timespec lease_time;	/*< Duration of lease at FS in secs */
	fsal_aclsupp_t acl_support;	/*< what type of ACLs are supported */
	bool cansettime;	/*< Is it possible to change file times
				   using SETATTR. */
	bool homogenous;	/*< Are supported attributes the same
				   for all objects of this filesystem. */
	attrmask_t supported_attrs;	/*< If the FS is homogenous, this
					   indicates the set of
					   supported attributes. */
	uint32_t maxread;	/*< Max read size */
	uint32_t maxwrite;	/*< Max write size */
	uint32_t umask;		/*< This mask is applied to the mode of created
				   objects */
	bool auth_exportpath_xdev;	/*< This flag indicates weither
					   it is possible to cross junctions
					   for resolving an NFS export path. */

	uint32_t xattr_access_rights;	/*< This indicates who is allowed
					   to read/modify xattrs value. */
	bool accesscheck_support;	/*< This indicates whether access check
					   will be done in FSAL. */
	bool share_support;	/*< FS supports share reservation? */
	bool share_support_owner;	/*< FS supports share reservation
					   with open owners ? */
	bool delegations;	/*< fsal supports delegations */
	bool pnfs_file;		/*< fsal supports file pnfs */
<<<<<<< HEAD
	bool reopen_method;	/* fsal supports reopen method */
=======
	bool fsal_trace; 	/*< fsal trace supports */
>>>>>>> 58b578ce
};

/**
 * @brief The return error values of FSAL calls.
 */

typedef enum fsal_errors_t {
	ERR_FSAL_NO_ERROR = 0,
	ERR_FSAL_PERM = 1,
	ERR_FSAL_NOENT = 2,
	ERR_FSAL_IO = 5,
	ERR_FSAL_NXIO = 6,
	ERR_FSAL_NOMEM = 12,
	ERR_FSAL_ACCESS = 13,
	ERR_FSAL_FAULT = 14,
	ERR_FSAL_EXIST = 17,
	ERR_FSAL_XDEV = 18,
	ERR_FSAL_NOTDIR = 20,
	ERR_FSAL_ISDIR = 21,
	ERR_FSAL_INVAL = 22,
	ERR_FSAL_FBIG = 27,
	ERR_FSAL_NOSPC = 28,
	ERR_FSAL_ROFS = 30,
	ERR_FSAL_MLINK = 31,
	ERR_FSAL_DQUOT = 49,
	ERR_FSAL_NAMETOOLONG = 78,
	ERR_FSAL_NOTEMPTY = 93,
	ERR_FSAL_STALE = 151,
	ERR_FSAL_BADHANDLE = 10001,
	ERR_FSAL_BADCOOKIE = 10003,
	ERR_FSAL_NOTSUPP = 10004,
	ERR_FSAL_TOOSMALL = 10005,
	ERR_FSAL_SERVERFAULT = 10006,
	ERR_FSAL_BADTYPE = 10007,
	ERR_FSAL_DELAY = 10008,
	ERR_FSAL_FHEXPIRED = 10014,
	ERR_FSAL_SHARE_DENIED = 10015,
	ERR_FSAL_SYMLINK = 10029,
	ERR_FSAL_ATTRNOTSUPP = 10032,
	ERR_FSAL_NOT_INIT = 20001,
	ERR_FSAL_ALREADY_INIT = 20002,
	ERR_FSAL_BAD_INIT = 20003,
	ERR_FSAL_SEC = 20004,
	ERR_FSAL_NO_QUOTA = 20005,
	ERR_FSAL_NOT_OPENED = 20010,
	ERR_FSAL_DEADLOCK = 20011,
	ERR_FSAL_OVERFLOW = 20012,
	ERR_FSAL_INTERRUPT = 20013,
	ERR_FSAL_BLOCKED = 20014,
	ERR_FSAL_TIMEOUT = 20015,
	ERR_FSAL_FILE_OPEN = 10046,
	ERR_FSAL_UNION_NOTSUPP = 10094,
	ERR_FSAL_IN_GRACE = 10095,
} fsal_errors_t;

/**
 * @brief The return status of FSAL calls.
 */

typedef struct fsal_status__ {
	fsal_errors_t major;	/*< FSAL status code */
	int minor;		/*< Other error code (usually POSIX) */
} fsal_status_t;

/**
 * @brief File system dynamic info.
 */

typedef struct fsal_dynamicfsinfo__ {
	uint64_t total_bytes;
	uint64_t free_bytes;
	uint64_t avail_bytes;
	uint64_t total_files;
	uint64_t free_files;
	uint64_t avail_files;
	struct timespec time_delta;
} fsal_dynamicfsinfo_t;

/**
 * Status of FSAL operations
 */

/* quotas */
typedef struct fsal_quota__ {
	uint64_t bhardlimit;
	uint64_t bsoftlimit;
	uint64_t curblocks;
	uint64_t fhardlimit;
	uint64_t fsoftlimit;
	uint64_t curfiles;
	uint64_t btimeleft;
	uint64_t ftimeleft;
	uint64_t bsize;
} fsal_quota_t;

typedef enum {
	FSAL_QUOTA_BLOCKS = 1,
	FSAL_QUOTA_INODES = 2
} fsal_quota_type_t;

/**
 * @brief Digest types
 */

typedef enum fsal_digesttype_t {
	/* NFS handles */
	FSAL_DIGEST_NFSV3,
	FSAL_DIGEST_NFSV4,
} fsal_digesttype_t;

typedef enum {
	FSAL_OP_LOCKT,		/*< test if this lock may be applied      */
	FSAL_OP_LOCK,		/*< request a non-blocking lock           */
	FSAL_OP_LOCKB,		/*< request a blocking lock         (NEW) */
	FSAL_OP_UNLOCK,		/*< release a lock                        */
	FSAL_OP_CANCEL		/*< cancel a blocking lock          (NEW) */
} fsal_lock_op_t;

typedef enum {
	FSAL_LOCK_R,
	FSAL_LOCK_W,
	FSAL_NO_LOCK
} fsal_lock_t;

enum fsal_sle_type {
	FSAL_POSIX_LOCK,
	FSAL_LEASE_LOCK
};

typedef struct fsal_lock_param_t {
	enum fsal_sle_type lock_sle_type;
	fsal_lock_t lock_type;
	uint64_t lock_start;
	uint64_t lock_length;
	bool lock_reclaim;
} fsal_lock_param_t;

typedef struct fsal_share_param_t {
	uint32_t share_access;
	uint32_t share_deny;
	bool share_reclaim;
} fsal_share_param_t;

#endif				/* _FSAL_TYPES_H */
/** @} */<|MERGE_RESOLUTION|>--- conflicted
+++ resolved
@@ -636,11 +636,8 @@
 					   with open owners ? */
 	bool delegations;	/*< fsal supports delegations */
 	bool pnfs_file;		/*< fsal supports file pnfs */
-<<<<<<< HEAD
 	bool reopen_method;	/* fsal supports reopen method */
-=======
 	bool fsal_trace; 	/*< fsal trace supports */
->>>>>>> 58b578ce
 };
 
 /**
