/*
 * vim:noexpandtab:shiftwidth=8:tabstop=8:
 *
 * Copyright (C) Panasas Inc., 2011
 * Author: Jim Lieb jlieb@panasas.com
 *
 * contributeur : Philippe DENIEL   philippe.deniel@cea.fr
 *                Thomas LEIBOVICI  thomas.leibovici@cea.fr
 *
 *
 * This program is free software; you can redistribute it and/or
 * modify it under the terms of the GNU Lesser General Public
 * License as published by the Free Software Foundation; either
 * version 3 of the License, or (at your option) any later version.
 *
 * This program is distributed in the hope that it will be useful,
 * but WITHOUT ANY WARRANTY; without even the implied warranty of
 * MERCHANTABILITY or FITNESS FOR A PARTICULAR PURPOSE.  See the GNU
 * Lesser General Public License for more details.
 *
 * You should have received a copy of the GNU Lesser General Public
 * License along with this library; if not, write to the Free Software
 * Foundation, Inc., 51 Franklin Street, Fifth Floor, Boston, MA
 * 02110-1301 USA
 *
 */

/* handle.c
 * LUSTRE object (file|dir) handle object
 */

#include "config.h"

#include "fsal.h"
#include <libgen.h>		/* used for 'dirname' */
#include <pthread.h>
#include <string.h>
#include <sys/types.h>
#include <sys/syscall.h>
#include <mntent.h>
#include "ganesha_list.h"
#include "fsal_handle.h"
#include "fsal_internal.h"
#include "fsal_convert.h"
#include "FSAL/fsal_config.h"
#include "FSAL/fsal_commonlib.h"
#include "fsal_handle.h"
#include "lustre_methods.h"
#include <stdbool.h>

#ifdef HAVE_INCLUDE_LUSTREAPI_H
#include <lustre/lustreapi.h>
#include <lustre/lustre_user.h>
#else
#ifdef HAVE_INCLUDE_LIBLUSTREAPI_H
#include <lustre/liblustreapi.h>
#include <linux/quota.h>
#define FID_SEQ_ROOT  0x200000007ULL
#endif
#endif

#ifdef USE_FSAL_SHOOK
#include "shook_svr.h"
fsal_status_t lustre_shook_restore(struct fsal_obj_handle *obj_hdl,
				   bool do_truncate,
				   int *trunc_done);
#endif


/* helpers
 */
int lustre_extract_fsid(struct lustre_file_handle *fh,
			enum fsid_type *fsid_type,
			struct fsal_fsid__ *fsid)
{
	struct fsal_dev__ dev;

	dev = posix2fsal_devt(fh->fsdev);

	*fsid_type = FSID_TWO_UINT64;
	fsid->major = dev.major;
	fsid->minor = dev.minor;
	return 0;
}

/* alloc_handle
 * allocate and fill in a handle
 * this uses malloc/free for the time being.
 */
static struct lustre_fsal_obj_handle *alloc_handle(
				   struct lustre_file_handle *fh,
				   struct fsal_filesystem *fs,
				   struct stat *stat,
				   const char *link_content,
				   struct lustre_file_handle *dir_fh,
				   const char *sock_name,
				   struct fsal_export *exp_hdl)
{
	struct lustre_fsal_obj_handle *hdl;
	fsal_status_t st;

	hdl =
	    gsh_malloc(sizeof(struct lustre_fsal_obj_handle) +
		       sizeof(struct lustre_file_handle));
	if (hdl == NULL)
		return NULL;
	memset(hdl, 0,
	       (sizeof(struct lustre_fsal_obj_handle) +
		sizeof(struct lustre_file_handle)));
	hdl->handle = (struct lustre_file_handle *)&hdl[1];
	memcpy(hdl->handle, fh, sizeof(struct lustre_file_handle));
	hdl->obj_handle.type = posix2fsal_type(stat->st_mode);
	hdl->dev = posix2fsal_devt(stat->st_dev);
	hdl->obj_handle.fs = fs;

	if (hdl->obj_handle.type == REGULAR_FILE) {
		hdl->u.file.fd = -1;	/* no open on this yet */
		hdl->u.file.openflags = FSAL_O_CLOSED;
	} else if (hdl->obj_handle.type == SYMBOLIC_LINK
		   && link_content != NULL) {
		size_t len = strlen(link_content) + 1;

		hdl->u.symlink.link_content = gsh_malloc(len);
		if (hdl->u.symlink.link_content == NULL)
			goto spcerr;

		memcpy(hdl->u.symlink.link_content, link_content, len);
		hdl->u.symlink.link_size = len;
	} else if (hdl->obj_handle.type == SOCKET_FILE && dir_fh != NULL
		   && sock_name != NULL) {
		hdl->u.sock.sock_dir =
		    gsh_malloc(sizeof(struct lustre_file_handle));
		if (hdl->u.sock.sock_dir == NULL)
			goto spcerr;
		memcpy(hdl->u.sock.sock_dir, dir_fh,
		       sizeof(struct lustre_file_handle));
		hdl->u.sock.sock_name = gsh_malloc(strlen(sock_name) + 1);
		if (hdl->u.sock.sock_name == NULL)
			goto spcerr;
		strcpy(hdl->u.sock.sock_name, sock_name);
	}

	hdl->obj_handle.attributes.mask =
	    exp_hdl->ops->fs_supported_attrs(exp_hdl);
	st = posix2fsal_attributes(stat, &hdl->obj_handle.attributes);
	if (FSAL_IS_ERROR(st))
		goto spcerr;
	fsal_obj_handle_init(&hdl->obj_handle, exp_hdl,
			     posix2fsal_type(stat->st_mode));
	return hdl;

 spcerr:
	if (hdl->obj_handle.type == SYMBOLIC_LINK) {
		if (hdl->u.symlink.link_content != NULL)
			gsh_free(hdl->u.symlink.link_content);
	} else if (hdl->obj_handle.type == SOCKET_FILE) {
		if (hdl->u.sock.sock_name != NULL)
			gsh_free(hdl->u.sock.sock_name);
		if (hdl->u.sock.sock_dir != NULL)
			gsh_free(hdl->u.sock.sock_dir);
	}
	gsh_free(hdl);		/* elvis has left the building */
	return NULL;
}

/* handle methods
 */

/* lookup
 * deprecated NULL parent && NULL path implies root handle
 */
static fsal_status_t lustre_lookup(struct fsal_obj_handle *parent,
				   const char *path,
				   struct fsal_obj_handle **handle)
{
	struct lustre_fsal_obj_handle *parent_hdl, *hdl;
	fsal_errors_t fsal_error = ERR_FSAL_NO_ERROR;
	int rc;
	struct stat stat;
	char *link_content = NULL;
	struct lustre_file_handle *dir_hdl = NULL;
	const char *sock_name = NULL;
	ssize_t retlink;
	char fidpath[MAXPATHLEN];
	char link_buff[PATH_MAX+1];
	struct lustre_file_handle *fh =
	    alloca(sizeof(struct lustre_file_handle));
	struct fsal_filesystem *fs;

	*handle = NULL;		/* poison it first */
	fs = parent->fs;

	if (!path)
		return fsalstat(ERR_FSAL_FAULT, 0);

	memset(fh, 0, sizeof(struct lustre_file_handle));
	parent_hdl =
	    container_of(parent, struct lustre_fsal_obj_handle, obj_handle);
	if (!parent->ops->handle_is(parent, DIRECTORY)) {
		LogCrit(COMPONENT_FSAL,
			"Parent handle is not a directory. hdl = 0x%p", parent);
		return fsalstat(ERR_FSAL_NOTDIR, 0);
	}

	if (parent->fsal != parent->fs->fsal) {
		LogDebug(COMPONENT_FSAL,
			 "FSAL %s operation for handle belonging to FSAL %s, return EXDEV",
			 parent->fsal->name, parent->fs->fsal->name);
		rc = EXDEV;
		return fsalstat(posix2fsal_error(rc), rc);
	}

	rc = lustre_name_to_handle_at(fs->path,
					  parent_hdl->handle, path, fh, 0);
	if (rc < 0) {
		rc = errno;
		fsal_error = posix2fsal_error(rc);
		goto errout;
	}

	lustre_handle_to_path(fs->path, fh,
			      fidpath);

	rc = lstat(fidpath, &stat);
	if (rc < 0) {
		rc = errno;
		fsal_error = posix2fsal_error(rc);
		goto errout;
	}
	if (S_ISLNK(stat.st_mode)) {	/* I could lazy eval this... */
		retlink = readlink(fidpath, link_buff, PATH_MAX);
		if (retlink < 0 || retlink == PATH_MAX) {
			rc = errno;
			if (retlink == PATH_MAX)
				rc = ENAMETOOLONG;
			fsal_error = posix2fsal_error(rc);
			goto errout;
		}
		link_buff[retlink] = '\0';
		link_content = &link_buff[0];
	} else if (S_ISSOCK(stat.st_mode)) {
		dir_hdl = parent_hdl->handle;
		sock_name = path;
	}
	/* allocate an obj_handle and fill it up */
	hdl =
	    alloc_handle(fh, fs, &stat, link_content, dir_hdl, sock_name,
			 op_ctx->fsal_export);
	if (hdl != NULL) {
		*handle = &hdl->obj_handle;
	} else {
		fsal_error = ERR_FSAL_NOMEM;
		*handle = NULL;	/* poison it */
		goto errout;
	}
	return fsalstat(ERR_FSAL_NO_ERROR, 0);

 errout:
	return fsalstat(fsal_error, rc);
}

static inline int get_stat_by_handle_at(char *mntpath,
					struct lustre_file_handle *infh,
					const char *name,
					struct lustre_file_handle *fh,
					struct stat *stat)
{
	int rc;
	char lustre_path[MAXPATHLEN];
	char filepath[MAXPATHLEN];

	rc = lustre_handle_to_path(mntpath, infh, lustre_path);
	if (rc < 0) {
		rc = errno;
		goto fileerr;
	}
	snprintf(filepath, MAXPATHLEN, "%s/%s", lustre_path, name);

	/* now that it is owned properly, set accessible mode */

	rc = lustre_name_to_handle_at(mntpath, infh, name, fh, 0);
	if (rc < 0)
		goto fileerr;

	rc = lstat(filepath, stat);
	if (rc < 0) {
		rc = errno;
		goto fileerr;
	}

 fileerr:
	rc = errno;
	return rc;
}

/* create
 * create a regular file and set its attributes
 */

static fsal_status_t lustre_create(struct fsal_obj_handle *dir_hdl,
				   const char *name, struct attrlist *attrib,
				   struct fsal_obj_handle **handle)
{
	struct lustre_fsal_obj_handle *myself, *hdl;
	char newpath[MAXPATHLEN];
	char dirpath[MAXPATHLEN];
	struct stat stat;
	mode_t unix_mode;
	fsal_errors_t fsal_error = ERR_FSAL_NO_ERROR;
	int rc = 0;
	int fd;
	struct lustre_file_handle *fh =
	    alloca(sizeof(struct lustre_file_handle));

	*handle = NULL;		/* poison it */
	if (!dir_hdl->ops->handle_is(dir_hdl, DIRECTORY)) {
		LogCrit(COMPONENT_FSAL,
			"Parent handle is not a directory. hdl = 0x%p",
			dir_hdl);
		return fsalstat(ERR_FSAL_NOTDIR, 0);
	}
	memset(fh, 0, sizeof(struct lustre_file_handle));
	myself =
	    container_of(dir_hdl, struct lustre_fsal_obj_handle, obj_handle);
	unix_mode = fsal2unix_mode(attrib->mode)
	    & ~op_ctx->fsal_export->ops->fs_umask(op_ctx->fsal_export);
	lustre_handle_to_path(dir_hdl->fs->path,
			      myself->handle, dirpath);

	rc = lstat(dirpath, &stat);
	if (rc < 0) {
		rc = errno;
		fsal_error = posix2fsal_error(rc);
		goto errout;
	}

	/* create it with no access because we are root when we do this
	 * we use openat because there is no creatat...
	 */
	snprintf(newpath, MAXPATHLEN, "%s/%s", dirpath, name);
	fd = CRED_WRAP(op_ctx->creds, int, open, newpath,
		       O_CREAT | O_WRONLY | O_TRUNC | O_EXCL, unix_mode);
	if (fd < 0) {
		rc = errno;
		fsal_error = posix2fsal_error(rc);
		goto errout;
	}
	close(fd);		/* not needed anymore */

	rc =
	    get_stat_by_handle_at(dir_hdl->fs->path,
				  myself->handle, name, fh, &stat);
	if (rc < 0)
		goto fileerr;

	/* allocate an obj_handle and fill it up */
	hdl = alloc_handle(fh, dir_hdl->fs,
			   &stat, NULL, NULL, NULL, op_ctx->fsal_export);
	if (hdl != NULL) {
		*handle = &hdl->obj_handle;
	} else {
		fsal_error = ERR_FSAL_NOMEM;
		goto errout;
	}
	return fsalstat(ERR_FSAL_NO_ERROR, 0);

 fileerr:
	fsal_error = posix2fsal_error(rc);
	unlink(newpath);	/* remove the evidence on errors */
 errout:
	return fsalstat(fsal_error, rc);
}

static fsal_status_t lustre_makedir(struct fsal_obj_handle *dir_hdl,
				    const char *name, struct attrlist *attrib,
				    struct fsal_obj_handle **handle)
{
	struct lustre_fsal_obj_handle *myself, *hdl;
	char dirpath[MAXPATHLEN];
	char newpath[MAXPATHLEN];
	struct stat stat;
	mode_t unix_mode;
	fsal_errors_t fsal_error = ERR_FSAL_NO_ERROR;
	int rc = 0;
	struct lustre_file_handle *fh =
	    alloca(sizeof(struct lustre_file_handle));

	*handle = NULL;		/* poison it */
	if (!dir_hdl->ops->handle_is(dir_hdl, DIRECTORY)) {
		LogCrit(COMPONENT_FSAL,
			"Parent handle is not a directory. hdl = 0x%p",
			dir_hdl);
		return fsalstat(ERR_FSAL_NOTDIR, 0);
	}
	memset(fh, 0, sizeof(struct lustre_file_handle));
	myself =
	    container_of(dir_hdl, struct lustre_fsal_obj_handle, obj_handle);
	unix_mode = fsal2unix_mode(attrib->mode)
	    & ~op_ctx->fsal_export->ops->fs_umask(op_ctx->fsal_export);
	lustre_handle_to_path(dir_hdl->fs->path,
			      myself->handle, dirpath);
	rc = lstat(dirpath, &stat);
	if (rc < 0) {
		rc = errno;
		goto direrr;
	}

	/* create it with no access because we are root when we do this */
	snprintf(newpath, MAXPATHLEN, "%s/%s", dirpath, name);
<<<<<<< HEAD
	rc = CRED_WRAP(opctx->creds, int, mkdir, newpath, unix_mode);
	if (rc < 0) {
		rc = errno;
=======
	retval = CRED_WRAP(op_ctx->creds, int, mkdir, newpath, unix_mode);
	if (retval < 0) {
		retval = errno;
>>>>>>> 9bd17585
		goto direrr;
	}
	rc =
	    get_stat_by_handle_at(dir_hdl->fs->path,
				  myself->handle, name, fh, &stat);
	if (rc < 0)
		goto fileerr;

	/* allocate an obj_handle and fill it up */
	hdl = alloc_handle(fh, dir_hdl->fs,
			   &stat, NULL, NULL, NULL, op_ctx->fsal_export);
	if (hdl != NULL) {
		*handle = &hdl->obj_handle;
	} else {
		fsal_error = ERR_FSAL_NOMEM;
		goto errout;
	}
	return fsalstat(ERR_FSAL_NO_ERROR, 0);

 direrr:
	rc = errno;
	fsal_error = posix2fsal_error(rc);

	return fsalstat(fsal_error, rc);

 fileerr:
	fsal_error = posix2fsal_error(rc);
	rmdir(newpath);		/* remove the evidence on errors */
 errout:
	return fsalstat(fsal_error, rc);
}

static fsal_status_t lustre_makenode(struct fsal_obj_handle *dir_hdl,
				     const char *name,
				     object_file_type_t nodetype,	/* IN */
				     fsal_dev_t *dev,	/* IN */
				     struct attrlist *attrib,
				     struct fsal_obj_handle **handle)
{
	struct lustre_fsal_obj_handle *myself, *hdl;
	char dirpath[MAXPATHLEN];
	char newpath[MAXPATHLEN];
	struct stat stat;
	mode_t unix_mode;
	fsal_errors_t fsal_error = ERR_FSAL_NO_ERROR;
	int rc = 0;
	dev_t unix_dev = 0;
	struct lustre_file_handle *dir_fh = NULL;
	const char *sock_name = NULL;
	struct lustre_file_handle *fh =
	    alloca(sizeof(struct lustre_file_handle));

	*handle = NULL;		/* poison it */
	if (!dir_hdl->ops->handle_is(dir_hdl, DIRECTORY)) {
		LogCrit(COMPONENT_FSAL,
			"Parent handle is not a directory. hdl = 0x%p",
			dir_hdl);

		return fsalstat(ERR_FSAL_NOTDIR, 0);
	}
	memset(fh, 0, sizeof(struct lustre_file_handle));
	myself =
	    container_of(dir_hdl, struct lustre_fsal_obj_handle, obj_handle);
	unix_mode = fsal2unix_mode(attrib->mode)
	    & ~op_ctx->fsal_export->ops->fs_umask(op_ctx->fsal_export);
	switch (nodetype) {
	case BLOCK_FILE:
		if (!dev) {
			fsal_error = ERR_FSAL_FAULT;
			goto errout;
		}
		unix_dev =
		    CRED_WRAP(op_ctx->creds, dev_t, makedev, dev->major,
			      dev->minor);
		break;
	case CHARACTER_FILE:
		if (!dev) {
			fsal_error = ERR_FSAL_FAULT;
			goto errout;

		}
		unix_dev =
		    CRED_WRAP(op_ctx->creds, dev_t, makedev, dev->major,
			      dev->minor);
		break;
	case FIFO_FILE:
		break;
	case SOCKET_FILE:
		dir_fh = myself->handle;
		sock_name = name;
		break;
	default:
		LogMajor(COMPONENT_FSAL, "Invalid node type in FSAL_mknode: %d",
			 nodetype);
		fsal_error = ERR_FSAL_INVAL;
		goto errout;
	}
	lustre_handle_to_path(dir_hdl->fs->path,
			      myself->handle, dirpath);
	rc = lstat(dirpath, &stat);
	if (rc < 0) {
		rc = errno;
		goto errout;
	}

	/* create it with no access because we are root when we do this */
	snprintf(newpath, MAXPATHLEN, "%s/%s", dirpath, name);
<<<<<<< HEAD
	rc =
	    CRED_WRAP(opctx->creds, int, mknod, newpath, unix_mode, unix_dev);
	if (rc < 0) {
		rc = errno;
=======
	retval =
	    CRED_WRAP(op_ctx->creds, int, mknod, newpath, unix_mode, unix_dev);
	if (retval < 0) {
		retval = errno;
>>>>>>> 9bd17585
		goto direrr;
	}
	rc =
	    get_stat_by_handle_at(dir_hdl->fs->path,
				  myself->handle, name, fh, &stat);
	if (rc < 0)
		goto direrr;

	/* allocate an obj_handle and fill it up */
	hdl = alloc_handle(fh, dir_hdl->fs,
			   &stat, NULL, dir_fh, sock_name,
			   op_ctx->fsal_export);
	if (hdl == NULL) {
		fsal_error = ERR_FSAL_NOMEM;
		goto unlinkout;
	}
	*handle = &hdl->obj_handle;
	return fsalstat(ERR_FSAL_NO_ERROR, 0);

 direrr:
	fsal_error = posix2fsal_error(rc);
 unlinkout:
	unlink(newpath);
 errout:
	return fsalstat(fsal_error, rc);
}

/** makesymlink
 *  Note that we do not set mode bits on symlinks for Linux/POSIX
 *  They are not really settable in the kernel and are not checked
 *  anyway (default is 0777) because open uses that target's mode
 */

static fsal_status_t lustre_makesymlink(struct fsal_obj_handle *dir_hdl,
					const char *name, const char *link_path,
					struct attrlist *attrib,
					struct fsal_obj_handle **handle)
{
	struct lustre_fsal_obj_handle *myself, *hdl;
	char dirpath[MAXPATHLEN];
	char newpath[MAXPATHLEN];
	struct stat stat;
	fsal_errors_t fsal_error = ERR_FSAL_NO_ERROR;
	int rc = 0;
	uid_t user;
	gid_t group;
	struct lustre_file_handle *fh =
	    alloca(sizeof(struct lustre_file_handle));

	*handle = NULL;		/* poison it first */
	if (!dir_hdl->ops->handle_is(dir_hdl, DIRECTORY)) {
		LogCrit(COMPONENT_FSAL,
			"Parent handle is not a directory. hdl = 0x%p",
			dir_hdl);
		return fsalstat(ERR_FSAL_NOTDIR, 0);
	}
	memset(fh, 0, sizeof(struct lustre_file_handle));
	myself =
	    container_of(dir_hdl, struct lustre_fsal_obj_handle, obj_handle);
	user = attrib->owner;
	group = attrib->group;
	lustre_handle_to_path(dir_hdl->fs->path,
			      myself->handle, dirpath);
	rc = lstat(dirpath, &stat);
	if (rc < 0)
		goto direrr;
	if (stat.st_mode & S_ISGID) {
		/*setgid bit on dir propagates dir group owner */
		group = -1;
	}

	/* create it with no access because we are root when we do this */
	snprintf(newpath, MAXPATHLEN, "%s/%s", dirpath, name);

<<<<<<< HEAD
	rc = CRED_WRAP(opctx->creds, int, symlink, link_path, newpath);
	if (rc < 0)
=======
	retval = CRED_WRAP(op_ctx->creds, int, symlink, link_path, newpath);
	if (retval < 0)
>>>>>>> 9bd17585
		goto direrr;

	/* do this all by hand because we can't use fchmodat on symlinks...
	 */
	rc = lchown(newpath, user, group);
	if (rc < 0)
		goto linkerr;

	rc =
	    lustre_name_to_handle_at(dir_hdl->fs->path,
				     myself->handle, name, fh, 0);
	if (rc < 0)
		goto linkerr;

	/* now get attributes info, being careful
	 * to get the link, not the target */
	rc = lstat(newpath, &stat);
	if (rc < 0)
		goto linkerr;

	/* allocate an obj_handle and fill it up */
	hdl = alloc_handle(fh, dir_hdl->fs,
			   &stat, link_path, NULL, NULL,
			   op_ctx->fsal_export);
	if (hdl == NULL) {
		rc = ENOMEM;
		goto errout;
	}
	*handle = &hdl->obj_handle;
	return fsalstat(ERR_FSAL_NO_ERROR, 0);

 linkerr:
	rc = errno;
	unlink(newpath);
	goto errout;

 direrr:
	rc = errno;
 errout:
	if (rc == ENOENT)
		fsal_error = ERR_FSAL_STALE;
	else
		fsal_error = posix2fsal_error(rc);
	return fsalstat(fsal_error, rc);
}

static fsal_status_t lustre_readsymlink(struct fsal_obj_handle *obj_hdl,
					struct gsh_buffdesc *link_content,
					bool refresh)
{
	struct lustre_fsal_obj_handle *myself = NULL;
	char mypath[MAXPATHLEN];
	int rc = 0;
	fsal_errors_t fsal_error = ERR_FSAL_NO_ERROR;

	if (obj_hdl->type != SYMBOLIC_LINK) {
		fsal_error = ERR_FSAL_FAULT;
		goto out;
	}
	myself =
	    container_of(obj_hdl, struct lustre_fsal_obj_handle, obj_handle);
	if (refresh) {		/* lazy load or LRU'd storage */
		ssize_t retlink;
		char link_buff[PATH_MAX+1];

		if (myself->u.symlink.link_content != NULL) {
			gsh_free(myself->u.symlink.link_content);
			myself->u.symlink.link_content = NULL;
			myself->u.symlink.link_size = 0;
		}
		lustre_handle_to_path(obj_hdl->fs->path,
				      myself->handle, mypath);
		retlink = readlink(mypath, link_buff, PATH_MAX);
		 if (retlink < 0 || retlink == PATH_MAX) {
			rc = errno;
			if (retlink == PATH_MAX)
				rc = ENAMETOOLONG;
			fsal_error = posix2fsal_error(rc);
			goto out;
		}

		myself->u.symlink.link_content = gsh_malloc(retlink + 1);
		if (myself->u.symlink.link_content == NULL) {
			fsal_error = ERR_FSAL_NOMEM;
			goto out;
		}
		memcpy(myself->u.symlink.link_content, link_buff, retlink);
		myself->u.symlink.link_content[retlink] = '\0';
		myself->u.symlink.link_size = retlink + 1;
	}
	if (myself->u.symlink.link_content == NULL) {
		fsal_error = ERR_FSAL_FAULT;	/* probably a better error?? */
		goto out;
	}
	link_content->len = myself->u.symlink.link_size;
	link_content->addr = gsh_malloc(link_content->len);
	if (link_content->addr == NULL) {
		fsal_error = ERR_FSAL_NOMEM;
		goto out;
	}
	memcpy(link_content->addr, myself->u.symlink.link_content,
	       myself->u.symlink.link_size);

 out:
	return fsalstat(fsal_error, rc);
}

static fsal_status_t lustre_linkfile(struct fsal_obj_handle *obj_hdl,
				     struct fsal_obj_handle *destdir_hdl,
				     const char *name)
{
	struct lustre_fsal_obj_handle *myself, *destdir;
	char srcpath[MAXPATHLEN];
	char destdirpath[MAXPATHLEN];
	char destnamepath[MAXPATHLEN];
	int rc = 0;
	fsal_errors_t fsal_error = ERR_FSAL_NO_ERROR;

	if (!op_ctx->fsal_export->ops->
	    fs_supports(op_ctx->fsal_export, fso_link_support)) {
		fsal_error = ERR_FSAL_NOTSUPP;
		goto out;
	}
	myself =
	    container_of(obj_hdl, struct lustre_fsal_obj_handle, obj_handle);
	lustre_handle_to_path(obj_hdl->fs->path,
			      myself->handle, srcpath);

	destdir =
	    container_of(destdir_hdl, struct lustre_fsal_obj_handle,
			 obj_handle);
	lustre_handle_to_path(obj_hdl->fs->path,
			      destdir->handle, destdirpath);

	snprintf(destnamepath, MAXPATHLEN, "%s/%s", destdirpath, name);

<<<<<<< HEAD
	rc = CRED_WRAP(opctx->creds, int, link, srcpath, destnamepath);
	if (rc == -1) {
		rc = errno;
		fsal_error = posix2fsal_error(rc);
=======
	retval = CRED_WRAP(op_ctx->creds, int, link, srcpath, destnamepath);
	if (retval == -1) {
		retval = errno;
		fsal_error = posix2fsal_error(retval);
>>>>>>> 9bd17585
	}
 out:
	return fsalstat(fsal_error, rc);
}

/* not defined in linux headers so we do it here
 */

struct linux_dirent {
	unsigned long d_ino;	/* Inode number */
	unsigned long d_off;	/* Offset to next linux_dirent */
	unsigned short d_reclen;	/* Length of this linux_dirent */
	char d_name[];		/* Filename (null-terminated) */
	/* length is actually (d_reclen - 2 -
	 * offsetof(struct linux_dirent, d_name)
	 */
	/*
	   char           pad;       // Zero padding byte
	   char           d_type;    // File type (only since Linux 2.6.4;
	   // offset is (d_reclen - 1))
	 */
};

#define BUF_SIZE 1024
/**
 * read_dirents
 * read the directory and call through the callback function for
 * each entry.
 * @param dir_hdl [IN] the directory to read
 * @param whence [IN] where to start (next)
 * @param dir_state [IN] pass thru of state to callback
 * @param cb [IN] callback function
 * @param eof [OUT] eof marker true == end of dir
 */

static fsal_status_t lustre_read_dirents(struct fsal_obj_handle *dir_hdl,
					 fsal_cookie_t *whence,
					 void *dir_state, fsal_readdir_cb cb,
					 bool *eof)
{
	struct lustre_fsal_obj_handle *myself;
	int dirfd;
	fsal_errors_t fsal_error = ERR_FSAL_NO_ERROR;
	int rc = 0;
	off_t seekloc = 0;
	int bpos, cnt, nread;
	struct linux_dirent *dentry;
	char buf[BUF_SIZE];

	if (whence != NULL)
		seekloc = (off_t) *whence;

	myself =
	    container_of(dir_hdl, struct lustre_fsal_obj_handle, obj_handle);
	dirfd =
	    lustre_open_by_handle(dir_hdl->fs->path,
				  myself->handle, (O_RDONLY | O_DIRECTORY));
	if (dirfd < 0) {
		rc = errno;
		fsal_error = posix2fsal_error(rc);
		goto out;
	}
	seekloc = lseek(dirfd, seekloc, SEEK_SET);
	if (seekloc < 0) {
		rc = errno;
		fsal_error = posix2fsal_error(rc);
		goto done;
	}
	cnt = 0;
	do {
		nread = syscall(SYS_getdents, dirfd, buf, BUF_SIZE);
		if (nread < 0) {
			rc = errno;
			fsal_error = posix2fsal_error(rc);
			goto done;
		}
		if (nread == 0)
			break;
		for (bpos = 0; bpos < nread;) {
			dentry = (struct linux_dirent *)(buf + bpos);
			if (strcmp(dentry->d_name, ".") == 0
			    || strcmp(dentry->d_name, "..") == 0)
				goto skip;	/* must skip '.' and '..' */

			/* In Lustre 2.4 and above, .lustre behave weirdly
			 * so we skip this entry to avoid troubles */
			if ((myself->handle->fid.f_seq == FID_SEQ_ROOT) &&
				(strcmp(dentry->d_name, ".lustre") == 0)) {
				goto skip;
			}

			/* callback to cache inode */
			if (!cb(dentry->d_name,
				dir_state,
				(fsal_cookie_t) dentry->d_off))
					goto done;
 skip:
			bpos += dentry->d_reclen;
			cnt++;
		}
	} while (nread > 0);

	*eof = (nread == 0);
 done:
	close(dirfd);

 out:
	return fsalstat(fsal_error, rc);
}

static fsal_status_t lustre_renamefile(struct fsal_obj_handle *olddir_hdl,
				       const char *old_name,
				       struct fsal_obj_handle *newdir_hdl,
				       const char *new_name)
{
	struct lustre_fsal_obj_handle *olddir, *newdir;
	char olddirpath[MAXPATHLEN];
	char oldnamepath[MAXPATHLEN];
	char newdirpath[MAXPATHLEN];
	char newnamepath[MAXPATHLEN];
	fsal_errors_t fsal_error = ERR_FSAL_NO_ERROR;
	int rc = 0;

	olddir =
	    container_of(olddir_hdl, struct lustre_fsal_obj_handle, obj_handle);
	lustre_handle_to_path(olddir_hdl->fs->path,
			      olddir->handle, olddirpath);
	snprintf(oldnamepath, MAXPATHLEN, "%s/%s", olddirpath, old_name);

	newdir =
	    container_of(newdir_hdl, struct lustre_fsal_obj_handle, obj_handle);
	lustre_handle_to_path(olddir_hdl->fs->path,
			      newdir->handle, newdirpath);
	snprintf(newnamepath, MAXPATHLEN, "%s/%s", newdirpath, new_name);

<<<<<<< HEAD
	rc = CRED_WRAP(opctx->creds, int, rename, oldnamepath, newnamepath);
	if (rc < 0) {
		rc = errno;
		fsal_error = posix2fsal_error(rc);
=======
	retval = CRED_WRAP(op_ctx->creds, int, rename,
			   oldnamepath, newnamepath);
	if (retval < 0) {
		retval = errno;
		fsal_error = posix2fsal_error(retval);
>>>>>>> 9bd17585
	}
	return fsalstat(fsal_error, rc);
}

/* FIXME: attributes are now merged into fsal_obj_handle.  This
 * spreads everywhere these methods are used.  eventually deprecate
 * everywhere except where we explicitly want to to refresh them.
 * NOTE: this is done under protection of the attributes rwlock in the
 * cache entry.
 */

static fsal_status_t lustre_getattrs(struct fsal_obj_handle *obj_hdl)
{
	struct lustre_fsal_obj_handle *myself;
	char mypath[MAXPATHLEN];
	int open_flags = O_RDONLY;
	struct stat stat;
	fsal_errors_t fsal_error = ERR_FSAL_NO_ERROR;
	fsal_status_t st;
	int rc = 0;

	myself =
	    container_of(obj_hdl, struct lustre_fsal_obj_handle, obj_handle);

	if (obj_hdl->type == SOCKET_FILE) {
		lustre_handle_to_path(obj_hdl->fs->path,
				      myself->u.sock.sock_dir,
				      mypath);
	} else {
		if (obj_hdl->type == SYMBOLIC_LINK)
			open_flags |= O_PATH;
		else if (obj_hdl->type == FIFO_FILE)
			open_flags |= O_NONBLOCK;

		lustre_handle_to_path(obj_hdl->fs->path,
				      myself->handle, mypath);
	}

	rc = lstat(mypath, &stat);
	if (rc < 0)
		goto errout;

	/* convert attributes */
	st = posix2fsal_attributes(&stat, &obj_hdl->attributes);
	if (FSAL_IS_ERROR(st)) {
		FSAL_CLEAR_MASK(obj_hdl->attributes.mask);
		FSAL_SET_MASK(obj_hdl->attributes.mask, ATTR_RDATTR_ERR);
		fsal_error = st.major;
		rc = st.minor;
		goto out;
	}
	goto out;

 errout:
	rc = errno;
	if (rc == ENOENT)
		fsal_error = ERR_FSAL_STALE;
	else
		fsal_error = posix2fsal_error(rc);
 out:
	return fsalstat(fsal_error, rc);
}

/*
 * NOTE: this is done under protection of
 * the attributes rwlock in the cache entry.
 */

static fsal_status_t lustre_setattrs(struct fsal_obj_handle *obj_hdl,
				     struct attrlist *attrs)
{
	struct lustre_fsal_obj_handle *myself;
	char mypath[MAXPATHLEN];
	char mysockpath[MAXPATHLEN];
	struct stat stat;
	fsal_errors_t fsal_error = ERR_FSAL_NO_ERROR;
	int rc = 0;
	int trunc_done = 0;

	/* apply umask, if mode attribute is to be changed */
	if (FSAL_TEST_MASK(attrs->mask, ATTR_MODE))
		attrs->mode &= ~op_ctx->fsal_export->ops->
				fs_umask(op_ctx->fsal_export);
	myself =
	    container_of(obj_hdl, struct lustre_fsal_obj_handle, obj_handle);

	/* This is yet another "you can't get there from here".
	 * If this object is a socket (AF_UNIX), an fd on the
	 * socket is useless _period_.
	 * If it is for a symlink, without O_PATH, you will
	 * get an ELOOP error and (f)chmod doesn't work for
	 * a symlink anyway - not that it matters
	 * because access checking is not done on the symlink
	 * but the final target.
	 * AF_UNIX sockets are also ozone material.  If the
	 * socket is already active listeners et al, you can
	 * manipulate the mode etc.  If it is just sitting
	 * there as in you made it with a mknod (one of those
	 * leaky abstractions...) or the listener forgot to unlink it,
	 * it is lame duck.
	 */

	if (obj_hdl->type == SOCKET_FILE) {
		lustre_handle_to_path(obj_hdl->fs->path,
				      myself->u.sock.sock_dir,
				      mypath);
		rc = lstat(mypath, &stat);
	} else {
		lustre_handle_to_path(obj_hdl->fs->path,
				      myself->handle,
				      mypath);
		rc = lstat(mypath, &stat);
	}
	if (rc < 0) {
		rc = errno;
		fsal_error = posix2fsal_error(rc);
		goto out;
	}


	/** TRUNCATE **/
	if (FSAL_TEST_MASK(attrs->mask, ATTR_SIZE)) {
		if (obj_hdl->type != REGULAR_FILE) {
			fsal_error = ERR_FSAL_INVAL;
			goto out;
		}
<<<<<<< HEAD
#ifdef USE_FSAL_SHOOK
		/* Do Shook Magic */
		fsal_status_t st;
		st = lustre_shook_restore(obj_hdl,
					 (attrs->filesize == 0),
					 &trunc_done);
		if (FSAL_IS_ERROR(st))
			return st;
#endif
		if (!trunc_done) {
			rc = CRED_WRAP(opctx->creds, int, truncate, mypath,
					  attrs->filesize);
			if (rc != 0)
				goto fileerr;
		}
=======
		retval =
		    CRED_WRAP(op_ctx->creds, int, truncate, mypath,
			      attrs->filesize);
		if (retval != 0)
			goto fileerr;
>>>>>>> 9bd17585
	}
	/** CHMOD **/
	if (FSAL_TEST_MASK(attrs->mask, ATTR_MODE)) {
		/* The POSIX chmod call doesn't affect the symlink object, but
		 * the entry it points to. So we must ignore it.
		 */
		if (!S_ISLNK(stat.st_mode)) {
			if (obj_hdl->type == SOCKET_FILE) {
				snprintf(mysockpath, MAXPATHLEN, "%s/%s",
					 mypath, myself->u.sock.sock_name);
				rc =
				    chmod(mysockpath,
					  fsal2unix_mode(attrs->mode));
			} else
				rc =
				    chmod(mypath, fsal2unix_mode(attrs->mode));

			if (rc != 0)
				goto fileerr;
		}
	}

	/**  CHOWN  **/
	if (FSAL_TEST_MASK(attrs->mask, ATTR_OWNER | ATTR_GROUP)) {
		uid_t user = FSAL_TEST_MASK(attrs->mask, ATTR_OWNER)
		    ? (int)attrs->owner : -1;
		gid_t group = FSAL_TEST_MASK(attrs->mask, ATTR_GROUP)
		    ? (int)attrs->group : -1;

		if (obj_hdl->type == SOCKET_FILE) {
			snprintf(mysockpath, MAXPATHLEN, "%s/%s", mypath,
				 myself->u.sock.sock_name);
			rc = lchown(mysockpath, user, group);
		} else
			rc = lchown(mypath, user, group);

		if (rc)
			goto fileerr;
	}

	/**  UTIME  **/
	if (FSAL_TEST_MASK
	    (attrs->mask,
	     ATTR_ATIME | ATTR_MTIME | ATTR_ATIME_SERVER | ATTR_MTIME_SERVER)) {
		struct timeval timebuf[2];
		struct timeval *ptimebuf = timebuf;

		/* Atime */
		timebuf[0].tv_sec =
		    (FSAL_TEST_MASK(attrs->mask, ATTR_ATIME) ? (time_t) attrs->
		     atime.tv_sec : stat.st_atime);
		timebuf[0].tv_usec = 0;

		/* Mtime */
		timebuf[1].tv_sec =
		    (FSAL_TEST_MASK(attrs->mask, ATTR_MTIME) ? (time_t) attrs->
		     mtime.tv_sec : stat.st_mtime);
		timebuf[1].tv_usec = 0;
		if (FSAL_TEST_MASK(attrs->mask, ATTR_ATIME_SERVER)
		    && FSAL_TEST_MASK(attrs->mask, ATTR_MTIME_SERVER)) {
			/* If both times are set to server time,
			 * we can shortcut and use the utimes interface
			 * to set both times to current time. */
			ptimebuf = NULL;
		} else {
			if (FSAL_TEST_MASK(attrs->mask, ATTR_ATIME_SERVER)) {
				/* Since only one time is set to
				 * server time, we must get time of day
				 * to set it. */
				gettimeofday(&timebuf[0], NULL);
			}
			if (FSAL_TEST_MASK(attrs->mask, ATTR_MTIME_SERVER)) {
				/* Since only one time is set to server time,
				 * we must get time of day to set it. */
				gettimeofday(&timebuf[1], NULL);
			}
		}

		if (obj_hdl->type == SOCKET_FILE) {
			snprintf(mysockpath, MAXPATHLEN, "%s/%s", mypath,
				 myself->u.sock.sock_name);
			rc = utimes(mysockpath, timebuf);
		} else if (obj_hdl->type == SYMBOLIC_LINK) {
			/* Setting utimes on a SYMLINK is illegal. Do nothing */
			rc = 0;
		} else
			rc = utimes(mypath, ptimebuf);
		if (rc != 0)
			goto fileerr;
	}
	return fsalstat(fsal_error, rc);

 fileerr:
	rc = errno;
	fsal_error = posix2fsal_error(rc);
 out:
	return fsalstat(fsal_error, rc);
}

/* file_unlink
 * unlink the named file in the directory
 */

static fsal_status_t lustre_file_unlink(struct fsal_obj_handle *dir_hdl,
					const char *name)
{
	struct lustre_fsal_obj_handle *myself;
	fsal_errors_t fsal_error = ERR_FSAL_NO_ERROR;
	char dirpath[MAXPATHLEN];
	char filepath[MAXPATHLEN];
	struct stat stat;
	int rc = 0;

	myself =
	    container_of(dir_hdl, struct lustre_fsal_obj_handle, obj_handle);
	lustre_handle_to_path(dir_hdl->fs->path,
			      myself->handle, dirpath);
	snprintf(filepath, MAXPATHLEN, "%s/%s", dirpath, name);
	rc = lstat(filepath, &stat);
	if (rc < 0) {
		rc = errno;
		if (rc == ENOENT)
			fsal_error = ERR_FSAL_STALE;
		else
			fsal_error = posix2fsal_error(rc);
		goto out;
	}
	if (S_ISDIR(stat.st_mode))
<<<<<<< HEAD
		rc = CRED_WRAP(opctx->creds, int, rmdir, filepath);
	else
		rc = CRED_WRAP(opctx->creds, int, unlink, filepath);
	if (rc < 0) {
		rc = errno;
		if (rc == ENOENT)
=======
		retval = CRED_WRAP(op_ctx->creds, int, rmdir, filepath);
	else
		retval = CRED_WRAP(op_ctx->creds, int, unlink, filepath);
	if (retval < 0) {
		retval = errno;
		if (retval == ENOENT)
>>>>>>> 9bd17585
			fsal_error = ERR_FSAL_STALE;
		else
			fsal_error = posix2fsal_error(rc);
	}

 out:
	return fsalstat(fsal_error, rc);
}

/* handle_digest
 * fill in the opaque f/s file handle part.
 * we zero the buffer to length first.  This MAY already be done above
 * at which point, remove memset here because the caller is zeroing
 * the whole struct.
 */

static fsal_status_t lustre_handle_digest(const struct fsal_obj_handle *obj_hdl,
					  fsal_digesttype_t output_type,
					  struct gsh_buffdesc *fh_desc)
{
	const struct lustre_fsal_obj_handle *myself;
	struct lustre_file_handle *fh;
	size_t fh_size;

	/* sanity checks */
	if (!fh_desc)
		return fsalstat(ERR_FSAL_FAULT, 0);
	myself =
	    container_of(obj_hdl, const struct lustre_fsal_obj_handle,
			 obj_handle);
	fh = myself->handle;

	switch (output_type) {
	case FSAL_DIGEST_NFSV3:
	case FSAL_DIGEST_NFSV4:
		fh_size = lustre_sizeof_handle(fh);
		if (fh_desc->len < fh_size)
			goto errout;
		memcpy(fh_desc->addr, fh, fh_size);
		break;
	default:
		return fsalstat(ERR_FSAL_SERVERFAULT, 0);
	}
	fh_desc->len = fh_size;
	return fsalstat(ERR_FSAL_NO_ERROR, 0);

 errout:
	LogMajor(COMPONENT_FSAL,
		 "Space too small for handle.  need %lu, have %lu", fh_size,
		 fh_desc->len);
	return fsalstat(ERR_FSAL_TOOSMALL, 0);
}

/**
 * handle_to_key
 * return a handle descriptor into the handle in this object handle
 * @TODO reminder.  make sure things like hash keys don't point here
 * after the handle is released.
 */

static void lustre_handle_to_key(struct fsal_obj_handle *obj_hdl,
				 struct gsh_buffdesc *fh_desc)
{
	struct lustre_fsal_obj_handle *myself;

	myself =
	    container_of(obj_hdl, struct lustre_fsal_obj_handle, obj_handle);
	fh_desc->addr = myself->handle;
	fh_desc->len = lustre_sizeof_handle(myself->handle);
}

/*
 * release
 * release our export first so they know we are gone
 */

static void release(struct fsal_obj_handle *obj_hdl)
{
	struct lustre_fsal_obj_handle *myself;
	object_file_type_t type = obj_hdl->type;

	myself =
	    container_of(obj_hdl, struct lustre_fsal_obj_handle, obj_handle);

	if (type == REGULAR_FILE
	    && (myself->u.file.fd >= 0
		|| myself->u.file.openflags != FSAL_O_CLOSED)) {
		fsal_status_t status;
		status = lustre_close(obj_hdl);
		if (FSAL_IS_ERROR(status)) {
			LogCrit(COMPONENT_FSAL,
				"Error in closing fd was %s(%d)",
				strerror(status.minor),
				status.minor);
		}
	}

	fsal_obj_handle_uninit(obj_hdl);

	if (type == SYMBOLIC_LINK) {
		if (myself->u.symlink.link_content != NULL)
			gsh_free(myself->u.symlink.link_content);
	} else if (type == SOCKET_FILE) {
		if (myself->u.sock.sock_name != NULL)
			gsh_free(myself->u.sock.sock_name);
		if (myself->u.sock.sock_dir != NULL)
			gsh_free(myself->u.sock.sock_dir);
	}
	gsh_free(myself);
}

void lustre_handle_ops_init(struct fsal_obj_ops *ops)
{
	ops->release = release;
	ops->lookup = lustre_lookup;
	ops->readdir = lustre_read_dirents;
	ops->create = lustre_create;
	ops->mkdir = lustre_makedir;
	ops->mknode = lustre_makenode;
	ops->symlink = lustre_makesymlink;
	ops->readlink = lustre_readsymlink;
	ops->test_access = fsal_test_access;
	ops->getattrs = lustre_getattrs;
	ops->setattrs = lustre_setattrs;
	ops->link = lustre_linkfile;
	ops->rename = lustre_renamefile;
	ops->unlink = lustre_file_unlink;
	ops->open = lustre_open;
	ops->status = lustre_status;
	ops->read = lustre_read;
	ops->write = lustre_write;
	ops->commit = lustre_commit;
	ops->lock_op = lustre_lock_op;
	ops->close = lustre_close;
	ops->lru_cleanup = lustre_lru_cleanup;
	ops->handle_digest = lustre_handle_digest;
	ops->handle_to_key = lustre_handle_to_key;

	/* xattr related functions */
	ops->list_ext_attrs = lustre_list_ext_attrs;
	ops->getextattr_id_by_name = lustre_getextattr_id_by_name;
	ops->getextattr_value_by_name = lustre_getextattr_value_by_name;
	ops->getextattr_value_by_id = lustre_getextattr_value_by_id;
	ops->setextattr_value = lustre_setextattr_value;
	ops->setextattr_value_by_id = lustre_setextattr_value_by_id;
	ops->getextattr_attrs = lustre_getextattr_attrs;
	ops->remove_extattr_by_id = lustre_remove_extattr_by_id;
	ops->remove_extattr_by_name = lustre_remove_extattr_by_name;

}

/* export methods that create object handles
 */

/* lookup_path
 * modeled on old api except we don't stuff attributes.
 * KISS
 * @todo : use of dirfd is no more needed with FSAL_LUSTRE
 */

fsal_status_t lustre_lookup_path(struct fsal_export *exp_hdl,
				 const char *path,
				 struct fsal_obj_handle **handle)
{
	int dir_fd;
	struct stat stat;
	struct lustre_fsal_obj_handle *hdl;
	fsal_errors_t fsal_error = ERR_FSAL_NO_ERROR;
	struct fsal_filesystem *fs = NULL;
	struct fsal_dev__ dev;
	int rc = 0;
	struct lustre_file_handle *fh =
	    alloca(sizeof(struct lustre_file_handle));

	memset(fh, 0, sizeof(struct lustre_file_handle));

	*handle = NULL;	/* poison it */

	/* Use open_dir_by_path_walk to validate path and stat the final
	 * directory.
	 */
	dir_fd = open_dir_by_path_walk(-1, path, &stat);
	if (dir_fd < 0) {
		LogCrit(COMPONENT_FSAL,
			"Could not open directory for path %s",
			path);
		rc = -dir_fd;
		goto errout;
	}
	close(dir_fd);

	dev = posix2fsal_devt(stat.st_dev);
	fs = lookup_dev(&dev);
	if (fs == NULL) {
		LogInfo(COMPONENT_FSAL,
			"Could not find file system for path %s",
			path);
		rc = ENOENT;
		goto errout;
	}


	if (fs->fsal != exp_hdl->fsal) {
		LogInfo(COMPONENT_FSAL,
		"File system for path %s did not belong to FSAL %s",
		path, exp_hdl->fsal->name);
		rc = EACCES;
		goto errout;
	}

	LogDebug(COMPONENT_FSAL,
		"filesystem %s for path %s",
		fs->path, path);

	/* Get a lustre handle for the requested path */
	rc = lustre_path_to_handle(path, fh);
	if (rc < 0) {
		rc = errno;
		goto errout;
	}

	/* allocate an obj_handle and fill it up */
	hdl = alloc_handle(fh, fs, &stat, NULL, NULL, NULL, exp_hdl);
	if (hdl == NULL) {
		rc = ENOMEM;
		goto errout;
	}
	*handle = &hdl->obj_handle;
	return fsalstat(ERR_FSAL_NO_ERROR, 0);

 errout:
	fsal_error = posix2fsal_error(rc);
	return fsalstat(fsal_error, rc);
}

/* create_handle
 * Does what original FSAL_ExpandHandle did (sort of)
 * returns a ref counted handle to be later used in cache_inode etc.
 * NOTE! you must release this thing when done with it!
 * BEWARE! Thanks to some holes in the *AT syscalls implementation,
 * we cannot get an fd on an AF_UNIX socket.  Sorry, it just doesn't...
 * we could if we had the handle of the dir it is in, but this method
 * is for getting handles off the wire for cache entries that have LRU'd.
 * Ideas and/or clever hacks are welcome...
 */

fsal_status_t lustre_create_handle(struct fsal_export *exp_hdl,
				   struct gsh_buffdesc *hdl_desc,
				   struct fsal_obj_handle **handle)
{
	struct lustre_fsal_obj_handle *hdl;
	struct stat stat;
	struct lustre_file_handle *fh;
	fsal_errors_t fsal_error = ERR_FSAL_NO_ERROR;
	int rc = 0;
	char objpath[MAXPATHLEN];
	char *link_content = NULL;
	ssize_t retlink;
	char link_buff[PATH_MAX+1];
	struct fsal_fsid__ fsid;
	enum fsid_type fsid_type;
	struct fsal_filesystem *fs;

	*handle = NULL;		/* poison it first */
	if (hdl_desc->len > sizeof(struct lustre_file_handle))
		return fsalstat(ERR_FSAL_FAULT, 0);

	fh = alloca(hdl_desc->len);
	memcpy(fh,
		hdl_desc->addr,
		hdl_desc->len);	/* struct aligned copy */

	rc = lustre_extract_fsid(fh, &fsid_type, &fsid);
	if (rc == 0) {
		fs = lookup_fsid(&fsid, fsid_type);
		if (fs == NULL) {
			LogInfo(COMPONENT_FSAL,
				"Could not map "
				"fsid=0x%016"PRIx64".0x%016"PRIx64
				" to filesytem",
				fsid.major, fsid.minor);
			rc = ESTALE;
			return fsalstat(posix2fsal_error(rc), rc);
		}
		if (fs->fsal != exp_hdl->fsal) {
			LogInfo(COMPONENT_FSAL,
				"fsid=0x%016"PRIx64".0x%016"PRIx64
				" in handle not a %s filesystem",
				fsid.major, fsid.minor,
				exp_hdl->fsal->name);
			rc = ESTALE;
			return fsalstat(posix2fsal_error(rc), rc);
		}

		LogDebug(COMPONENT_FSAL,
			 "Found filesystem %s for handle for FSAL %s",
			 fs->path,
			 fs->fsal != NULL ? fs->fsal->name : "(none)");
	} else {
				LogDebug(COMPONENT_FSAL,
			 "Could not map handle to fsid");
		fsal_error = ERR_FSAL_BADHANDLE;
		return fsalstat(posix2fsal_error(fsal_error), fsal_error);
	}

	lustre_handle_to_path(fs->path, fh, objpath);
	rc = lstat(objpath, &stat);
	if (rc < 0) {
		rc = errno;
		fsal_error = posix2fsal_error(rc);
		goto errout;
	}

	/* think about managing symlinks correctly */
	if (S_ISLNK(stat.st_mode)) {	/* I could lazy eval this... */
		retlink = readlink(objpath, link_buff, PATH_MAX);
		if (retlink < 0 || retlink == PATH_MAX) {
			rc = errno;
			if (retlink == PATH_MAX)
				rc = ENAMETOOLONG;
			fsal_error = posix2fsal_error(rc);
			goto errout;
		}
		link_buff[retlink] = '\0';
		link_content = &link_buff[0];
	}

	hdl = alloc_handle(fh, fs, &stat,
			   link_content, NULL, NULL, exp_hdl);
	if (hdl == NULL) {
		fsal_error = ERR_FSAL_NOMEM;
		goto errout;
	}
	*handle = &hdl->obj_handle;

 errout:
	return fsalstat(fsal_error, rc);
}<|MERGE_RESOLUTION|>--- conflicted
+++ resolved
@@ -407,15 +407,9 @@
 
 	/* create it with no access because we are root when we do this */
 	snprintf(newpath, MAXPATHLEN, "%s/%s", dirpath, name);
-<<<<<<< HEAD
-	rc = CRED_WRAP(opctx->creds, int, mkdir, newpath, unix_mode);
+	rc = CRED_WRAP(op_ctx->creds, int, mkdir, newpath, unix_mode);
 	if (rc < 0) {
 		rc = errno;
-=======
-	retval = CRED_WRAP(op_ctx->creds, int, mkdir, newpath, unix_mode);
-	if (retval < 0) {
-		retval = errno;
->>>>>>> 9bd17585
 		goto direrr;
 	}
 	rc =
@@ -523,17 +517,10 @@
 
 	/* create it with no access because we are root when we do this */
 	snprintf(newpath, MAXPATHLEN, "%s/%s", dirpath, name);
-<<<<<<< HEAD
 	rc =
-	    CRED_WRAP(opctx->creds, int, mknod, newpath, unix_mode, unix_dev);
+	    CRED_WRAP(op_ctx->creds, int, mknod, newpath, unix_mode, unix_dev);
 	if (rc < 0) {
 		rc = errno;
-=======
-	retval =
-	    CRED_WRAP(op_ctx->creds, int, mknod, newpath, unix_mode, unix_dev);
-	if (retval < 0) {
-		retval = errno;
->>>>>>> 9bd17585
 		goto direrr;
 	}
 	rc =
@@ -608,13 +595,8 @@
 	/* create it with no access because we are root when we do this */
 	snprintf(newpath, MAXPATHLEN, "%s/%s", dirpath, name);
 
-<<<<<<< HEAD
-	rc = CRED_WRAP(opctx->creds, int, symlink, link_path, newpath);
+	rc = CRED_WRAP(op_ctx->creds, int, symlink, link_path, newpath);
 	if (rc < 0)
-=======
-	retval = CRED_WRAP(op_ctx->creds, int, symlink, link_path, newpath);
-	if (retval < 0)
->>>>>>> 9bd17585
 		goto direrr;
 
 	/* do this all by hand because we can't use fchmodat on symlinks...
@@ -751,17 +733,10 @@
 
 	snprintf(destnamepath, MAXPATHLEN, "%s/%s", destdirpath, name);
 
-<<<<<<< HEAD
-	rc = CRED_WRAP(opctx->creds, int, link, srcpath, destnamepath);
+	rc = CRED_WRAP(op_ctx->creds, int, link, srcpath, destnamepath);
 	if (rc == -1) {
 		rc = errno;
 		fsal_error = posix2fsal_error(rc);
-=======
-	retval = CRED_WRAP(op_ctx->creds, int, link, srcpath, destnamepath);
-	if (retval == -1) {
-		retval = errno;
-		fsal_error = posix2fsal_error(retval);
->>>>>>> 9bd17585
 	}
  out:
 	return fsalstat(fsal_error, rc);
@@ -897,18 +872,10 @@
 			      newdir->handle, newdirpath);
 	snprintf(newnamepath, MAXPATHLEN, "%s/%s", newdirpath, new_name);
 
-<<<<<<< HEAD
-	rc = CRED_WRAP(opctx->creds, int, rename, oldnamepath, newnamepath);
+	rc = CRED_WRAP(op_ctx->creds, int, rename, oldnamepath, newnamepath);
 	if (rc < 0) {
 		rc = errno;
 		fsal_error = posix2fsal_error(rc);
-=======
-	retval = CRED_WRAP(op_ctx->creds, int, rename,
-			   oldnamepath, newnamepath);
-	if (retval < 0) {
-		retval = errno;
-		fsal_error = posix2fsal_error(retval);
->>>>>>> 9bd17585
 	}
 	return fsalstat(fsal_error, rc);
 }
@@ -1035,7 +1002,6 @@
 			fsal_error = ERR_FSAL_INVAL;
 			goto out;
 		}
-<<<<<<< HEAD
 #ifdef USE_FSAL_SHOOK
 		/* Do Shook Magic */
 		fsal_status_t st;
@@ -1046,18 +1012,11 @@
 			return st;
 #endif
 		if (!trunc_done) {
-			rc = CRED_WRAP(opctx->creds, int, truncate, mypath,
+			rc = CRED_WRAP(op_ctx->creds, int, truncate, mypath,
 					  attrs->filesize);
 			if (rc != 0)
 				goto fileerr;
 		}
-=======
-		retval =
-		    CRED_WRAP(op_ctx->creds, int, truncate, mypath,
-			      attrs->filesize);
-		if (retval != 0)
-			goto fileerr;
->>>>>>> 9bd17585
 	}
 	/** CHMOD **/
 	if (FSAL_TEST_MASK(attrs->mask, ATTR_MODE)) {
@@ -1186,21 +1145,12 @@
 		goto out;
 	}
 	if (S_ISDIR(stat.st_mode))
-<<<<<<< HEAD
-		rc = CRED_WRAP(opctx->creds, int, rmdir, filepath);
+		rc = CRED_WRAP(op_ctx->creds, int, rmdir, filepath);
 	else
-		rc = CRED_WRAP(opctx->creds, int, unlink, filepath);
+		rc = CRED_WRAP(op_ctx->creds, int, unlink, filepath);
 	if (rc < 0) {
 		rc = errno;
 		if (rc == ENOENT)
-=======
-		retval = CRED_WRAP(op_ctx->creds, int, rmdir, filepath);
-	else
-		retval = CRED_WRAP(op_ctx->creds, int, unlink, filepath);
-	if (retval < 0) {
-		retval = errno;
-		if (retval == ENOENT)
->>>>>>> 9bd17585
 			fsal_error = ERR_FSAL_STALE;
 		else
 			fsal_error = posix2fsal_error(rc);
